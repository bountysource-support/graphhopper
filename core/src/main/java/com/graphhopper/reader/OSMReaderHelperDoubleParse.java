/*
 *  Licensed to Peter Karich under one or more contributor license 
 *  agreements. See the NOTICE file distributed with this work for 
 *  additional information regarding copyright ownership.
 * 
 *  Peter Karich licenses this file to you under the Apache License, 
 *  Version 2.0 (the "License"); you may not use this file except 
 *  in compliance with the License. You may obtain a copy of the 
 *  License at
 * 
 *       http://www.apache.org/licenses/LICENSE-2.0
 * 
 *  Unless required by applicable law or agreed to in writing, software
 *  distributed under the License is distributed on an "AS IS" BASIS,
 *  WITHOUT WARRANTIES OR CONDITIONS OF ANY KIND, either express or implied.
 *  See the License for the specific language governing permissions and
 *  limitations under the License.
 */
package com.graphhopper.reader;

import static com.graphhopper.util.Helper.nf;
import gnu.trove.list.TLongList;

import java.io.InputStream;

import javax.xml.stream.XMLInputFactory;
import javax.xml.stream.XMLStreamConstants;
import javax.xml.stream.XMLStreamException;
import javax.xml.stream.XMLStreamReader;

import org.slf4j.Logger;
import org.slf4j.LoggerFactory;

import com.graphhopper.coll.GHLongIntBTree;
import com.graphhopper.coll.LongIntMap;
import com.graphhopper.routing.util.CarFlagEncoder;
import com.graphhopper.routing.util.DefaultEdgeFilter;
import com.graphhopper.routing.util.EdgeFilter;
import com.graphhopper.routing.util.TurnCostsEntry;
import com.graphhopper.storage.DataAccess;
import com.graphhopper.storage.Directory;
import com.graphhopper.storage.GraphStorage;
import com.graphhopper.storage.GraphStorageTurnCosts;
import com.graphhopper.storage.GraphTurnCosts;
import com.graphhopper.util.Helper;
import com.graphhopper.util.Helper7;
import com.graphhopper.util.PointList;

/**
 * This helper requires less memory but parses the osm file twice. After the
 * first parse process it knows which nodes are involved in ways and only
 * memorizes the lat,lon of those node. Only tower nodes (crossroads) are kept
 * directly in the graph, pillar nodes (nodes with degree of exactly 2) are just
 * stored as geometry for an edge for later usage e.g. in a UI.
 * 
 * @author Peter Karich
 */
public class OSMReaderHelperDoubleParse extends OSMReaderHelper {

    private static final int EMPTY = -1;
    // pillar node is >= 3
    private static final int PILLAR_NODE = 1;
    // tower node is <= -3
    private static final int TOWER_NODE = -2;
    private final Logger logger = LoggerFactory.getLogger(getClass());
<<<<<<< HEAD
    private LongIntMap osmIdToIndexMap;
    /* we cannot hold a map for osmId->edgeId, because different edgeIds can have the same osmId
      instead we hold for each edgeId the corresponding OSM id and compare it later when we need it
      @see OSMRestrictionRelation#getAsEntries(...) */ 
    private DataAccess osmIDsOfEdges;
    
=======
    private LongIntMap nodeOsmIdToIndexMap;
>>>>>>> 3d1e85e5
    private int towerId = 0;
    private int pillarId = 0;
    // remember how many times a node was used to identify tower nodes
    private DataAccess pillarLats, pillarLons;
    private final Directory dir;
    private EdgeFilter edgeOutFilter;
    private EdgeFilter edgeInFilter;

    public OSMReaderHelperDoubleParse(GraphStorage storage, long expectedNodes) {
        super(storage, expectedNodes);
        dir = storage.directory();
        pillarLats = dir.findCreate("tmpLatitudes");
        pillarLons = dir.findCreate("tmpLongitudes");
        osmIDsOfEdges = dir.findCreate("tmpOsmidsEdges");
        // we need those to build the node costs tables
        // here we can use any vehicleDecoder, because we just care about
        // forward/backward direction of the edges
        edgeOutFilter = new DefaultEdgeFilter(new CarFlagEncoder(), false, true);
        edgeInFilter = new DefaultEdgeFilter(new CarFlagEncoder(), true, false);

        // Using the correct Map<Long, Integer> is hard. We need a memory 
        // efficient and fast solution for big data sets!
        //
        // very slow: new SparseLongLongArray
        // only append and update possible (no unordered storage like with this doubleParse): new OSMIDMap
        // same here: not applicable as ways introduces the nodes in 'wrong' order: new OSMIDSegmentedMap
        // memory overhead due to open addressing and full rehash:
//        nodeOsmIdToIndexMap = new BigLongIntMap(expectedNodes, EMPTY);
        // smaller memory overhead for bigger data sets because of avoiding a "rehash"
<<<<<<< HEAD
       osmIdToIndexMap = new GHLongIntBTree(200);
=======
        nodeOsmIdToIndexMap = new GHLongIntBTree(200);
>>>>>>> 3d1e85e5
    }

    @Override
    public boolean addNode(long osmId, double lat, double lon) {
        int nodeType = nodeOsmIdToIndexMap.get(osmId);
        if (nodeType == EMPTY)
            return false;

        if (nodeType == TOWER_NODE) {
            addTowerNode(osmId, lat, lon);
        } else if (nodeType == PILLAR_NODE) {
            int tmp = (pillarId + 1) * 4;
            pillarLats.ensureCapacity(tmp);
            pillarLats.setInt(pillarId, Helper.degreeToInt(lat));
            pillarLons.ensureCapacity(tmp);
            pillarLons.setInt(pillarId, Helper.degreeToInt(lon));
            nodeOsmIdToIndexMap.put( osmId, pillarId + 3 );
            pillarId++;
        }
        return true;
    }

    private int addTowerNode(long osmId, double lat, double lon) {
        g.setNode(towerId, lat, lon);
        int id = -(towerId + 3);
        nodeOsmIdToIndexMap.put( osmId, id );
        towerId++;
        return id;
    }

    @Override
    public long foundNodes() {
        return nodeOsmIdToIndexMap.size();
    }

    @Override
    public int addEdge(TLongList osmIds, int flags, long edgeOsmid) {
        PointList pointList = new PointList(osmIds.size());
        int successfullyAdded = 0;
        int firstNode = -1;
        int lastIndex = osmIds.size() - 1;
        int lastInBoundsPillarNode = -1;
        try {
            for (int i = 0; i < osmIds.size(); i++) {
                long osmId = osmIds.get(i);
                int tmpNode = nodeOsmIdToIndexMap.get(osmId);
                if (tmpNode == EMPTY)
                    continue;
                // skip osmIds with no associated pillar or tower id (e.g. !OSMReader.isBounds)
                if (tmpNode == TOWER_NODE)
                    continue;
                if (tmpNode == PILLAR_NODE) {
                    // In some cases no node information is saved for the specified osmId.
                    // ie. a way references a <node> which does not exist in the current file.
                    // => if the node before was a pillar node then convert into to tower node (as it is also end-standing).
                    if (!pointList.isEmpty() && lastInBoundsPillarNode > -TOWER_NODE) {
                        // transform the pillar node to a tower node
                        tmpNode = lastInBoundsPillarNode;
                        tmpNode = handlePillarNode(tmpNode, osmId, null, true);
                        tmpNode = -tmpNode - 3;
                        if (pointList.size() > 1 && firstNode >= 0) {
                            // TOWER node
                            successfullyAdded += addEdge(firstNode, tmpNode, pointList, flags, edgeOsmid);
                            pointList.clear();
                            pointList.add(g.getLatitude(tmpNode), g.getLongitude(tmpNode));
                        }
                        firstNode = tmpNode;
                        lastInBoundsPillarNode = -1;
                    }
                    continue;
                }
    
                if (tmpNode <= -TOWER_NODE && tmpNode >= TOWER_NODE)
                    throw new AssertionError("Mapped index not in correct bounds " + tmpNode + ", " + osmId);
    
                if (tmpNode > -TOWER_NODE) {
                    boolean convertToTowerNode = i == 0 || i == lastIndex;
                    if (!convertToTowerNode)
                        lastInBoundsPillarNode = tmpNode;
    
                    // PILLAR node, but convert to towerNode if end-standing
                    tmpNode = handlePillarNode(tmpNode, osmId, pointList, convertToTowerNode);
                }
    
                if (tmpNode < TOWER_NODE) {
                    // TOWER node
                    tmpNode = -tmpNode - 3;
                    pointList.add(g.getLatitude(tmpNode), g.getLongitude(tmpNode));
                    if (firstNode >= 0) {
                        successfullyAdded += addEdge(firstNode, tmpNode, pointList, flags, edgeOsmid);
                        pointList.clear();
                        pointList.add(g.getLatitude(tmpNode), g.getLongitude(tmpNode));
                    }
                    firstNode = tmpNode;
                }
            }
        } catch (RuntimeException ex) {            
            logger.error("Couldn't properly add edge with osm ids:" + osmIds, ex);
        }
        return successfullyAdded;
    }

    @Override
    void storeEdgeOSMId(int edgeId, long osmId) {
        long ptr = (long) edgeId * 2;
        osmIDsOfEdges.setInt(ptr, Helper.longToIntLeft(osmId));
        osmIDsOfEdges.setInt(ptr + 1, Helper.longToIntRight(osmId));
    }

    /**
     * @return converted tower node
     */
    private int handlePillarNode(int tmpNode, long osmId, PointList pointList, boolean convertToTowerNode) {
        tmpNode = tmpNode - 3;
        int intlat = pillarLats.getInt(tmpNode);
        int intlon = pillarLons.getInt(tmpNode);
        if (intlat == Integer.MAX_VALUE || intlon == Integer.MAX_VALUE)
            throw new RuntimeException("Conversation pillarNode to towerNode already happended!? "
                    + "osmId:" + osmId + " pillarIndex:" + tmpNode);

        double tmpLat = Helper.intToDegree(intlat);
        double tmpLon = Helper.intToDegree(intlon);

        if (convertToTowerNode) {
            // convert pillarNode type to towerNode, make pillar values invalid
            pillarLons.setInt(tmpNode, Integer.MAX_VALUE);
            pillarLats.setInt(tmpNode, Integer.MAX_VALUE);
            tmpNode = addTowerNode(osmId, tmpLat, tmpLon);
        } else
            pointList.add(tmpLat, tmpLon);

        return tmpNode;
    }

    public void processRelations(XMLStreamReader sReader) throws XMLStreamException {
        if (g instanceof GraphTurnCosts) {
            OSMRestrictionRelation restriction = parseRestriction(sReader);
            if (restriction != null && restriction.isValid()) {
                    for (TurnCostsEntry entry : restriction.getAsEntries((GraphTurnCosts) g,
                            edgeOutFilter, edgeInFilter, osmIDsOfEdges)) {
                        ((GraphTurnCosts) g).turnCosts(entry.node(), entry.edgeFrom(),
                                entry.edgeTo(), entry.flags());
                    }    
                
            }
        }
    }

    public OSMRestrictionRelation parseRestriction(XMLStreamReader sReader)
            throws XMLStreamException {
        final OSMRestrictionRelation restriction = new OSMRestrictionRelation();
        
        boolean restrictionFound = false;
        
        for (int tmpE = sReader.nextTag(); tmpE != XMLStreamConstants.END_ELEMENT; tmpE = sReader
                .nextTag()) {
            if (tmpE == XMLStreamConstants.START_ELEMENT) {
                if ("member".equals(sReader.getLocalName())) {
                    String ref = sReader.getAttributeValue(null, "ref");
                    String role = sReader.getAttributeValue(null, "role");
                    String type = sReader.getAttributeValue(null, "type");
                    if ("way".equals(type) && ref != null) {
                        if ("from".equals(role)) {
                            restriction.fromOsm = Long.valueOf(ref);
                        } else if ("to".equals(role)) {
                            restriction.toOsm = Long.valueOf(ref);
                        }
                    } else if ("node".equals(type) && ref != null && "via".equals(role)) {
                        int tmpNode = osmIdToIndexMap.get(Long.parseLong(ref));
                        if (tmpNode < TOWER_NODE) {
                            tmpNode = -tmpNode - 3;
                            restriction.via = tmpNode;
                        }
                    }
                } else if ("tag".equals(sReader.getLocalName())) {
                    String tagKey = sReader.getAttributeValue(null, "k");
                    String tagValue = sReader.getAttributeValue(null, "v");
                    if (!Helper.isEmpty(tagKey) && !Helper.isEmpty(tagValue)) {
                        if ("type".equals(tagKey) && "restriction".equals(tagValue)) {
                            restrictionFound = true;
                        }
                        if ("restriction".equals(tagKey)) {
                            restriction.restriction = OSMRestrictionRelation.getRestrictionType(tagValue);
                        }
                    }
                }
                sReader.next();
            }
        }
        return (restrictionFound) ? restriction : null;
    }

    private void printInfo(String str) {
        LoggerFactory.getLogger(getClass()).info("finished " + str + " processing."
                + " nodes: " + g.nodes() + ", osmIdMap.size:" + nodeOsmIdToIndexMap.size()
                + ", osmIdMap:" + nodeOsmIdToIndexMap.memoryUsage() + "MB"
                + ", osmIdMap.toString:" + nodeOsmIdToIndexMap + " "
                + Helper.memInfo());
    }

    @Override
    void startWayProcessing() {
        printInfo("node");
    }
    
    @Override
    void startRelationsProcessing() {
        printInfo("way");
    }

    void printRelationInfo() {
        if(g instanceof GraphStorageTurnCosts){
            LoggerFactory.getLogger(getClass()).info("finished relation processing."
                    + " turn cost entries: "+ ((GraphStorageTurnCosts)g).entries()+", "
                    + Helper.memInfo());    
        }
        
    }

    @Override
    void finishedReading() {
<<<<<<< HEAD
        osmIdToIndexMap.optimize();
        printRelationInfo();
=======
        // todo: is this necessary before removing it?
        nodeOsmIdToIndexMap.optimize();
        printInfo("way");
>>>>>>> 3d1e85e5
        dir.remove(pillarLats);
        dir.remove(pillarLons);
        dir.remove(osmIDsOfEdges);
        pillarLons = null;
        pillarLats = null;
        nodeOsmIdToIndexMap = null;
    }

    private void setHasHighways(long osmId) {
        int tmpIndex = nodeOsmIdToIndexMap.get(osmId);
        if (tmpIndex == EMPTY) {
            // osmId is used exactly once
            nodeOsmIdToIndexMap.put( osmId, PILLAR_NODE );
        } else if (tmpIndex > EMPTY) {
            // mark node as tower node as it occured at least twice times
            nodeOsmIdToIndexMap.put( osmId, TOWER_NODE );
        } else {
            // tmpIndex is already negative (already tower node)
        }
    }

    @Override
    public String toString() {
        return getClass().getSimpleName();
    }

    /**
     * Preprocessing of OSM file to select nodes which are used for highways.
     * This allows a more compact graph data structure.
     */
    @Override
    public void preProcess(InputStream osmXml) {
        pillarLats.create(Math.max(expectedNodes / 50, 100));
        pillarLons.create(Math.max(expectedNodes / 50, 100));
        osmIDsOfEdges.create(Math.max(expectedNodes / 50, 100));
        if (osmXml == null)
            throw new AssertionError("Stream cannot be empty");

        XMLInputFactory factory = XMLInputFactory.newInstance();
        XMLStreamReader sReader = null;
        try {
            sReader = factory.createXMLStreamReader(osmXml, "UTF-8");
            long tmpCounter = 1;
            boolean keepRunning = true;
            for (int event = sReader.next(); event != XMLStreamConstants.END_DOCUMENT && keepRunning;
                    event = sReader.next(), tmpCounter++) {
                if (tmpCounter % 50000000 == 0)
                    logger.info(nf(tmpCounter) + " (preprocess), osmIdMap:"
                            + nf( nodeOsmIdToIndexMap.size()) + " (" + nodeOsmIdToIndexMap.memoryUsage() + "MB) "
                            + Helper.memInfo());

                switch (event) {
                    case XMLStreamConstants.START_ELEMENT:
                        if ("way".equals(sReader.getLocalName())) {
                            boolean valid = filterWay(sReader);
                            if (valid) {
                                int s = wayNodes.size();
                                for (int index = 0; index < s; index++) {
                                    setHasHighways(wayNodes.get(index));
                                }
                            }
                        }
                        // stop parsing when we hit the first relation. Works in all sorted planetfiles.
                        // Would not work in self-constructed, unsorted data
                        else if ("relation".equals(sReader.getLocalName()))
                            keepRunning = false;
                        break;
                }
            }
        } catch (XMLStreamException ex) {
            throw new RuntimeException("Problem while parsing file", ex);
        } finally {
            Helper7.close(sReader);
        }
    }
}<|MERGE_RESOLUTION|>--- conflicted
+++ resolved
@@ -63,16 +63,12 @@
     // tower node is <= -3
     private static final int TOWER_NODE = -2;
     private final Logger logger = LoggerFactory.getLogger(getClass());
-<<<<<<< HEAD
-    private LongIntMap osmIdToIndexMap;
+    private LongIntMap nodeOsmIdToIndexMap;
     /* we cannot hold a map for osmId->edgeId, because different edgeIds can have the same osmId
       instead we hold for each edgeId the corresponding OSM id and compare it later when we need it
       @see OSMRestrictionRelation#getAsEntries(...) */ 
     private DataAccess osmIDsOfEdges;
     
-=======
-    private LongIntMap nodeOsmIdToIndexMap;
->>>>>>> 3d1e85e5
     private int towerId = 0;
     private int pillarId = 0;
     // remember how many times a node was used to identify tower nodes
@@ -102,11 +98,7 @@
         // memory overhead due to open addressing and full rehash:
 //        nodeOsmIdToIndexMap = new BigLongIntMap(expectedNodes, EMPTY);
         // smaller memory overhead for bigger data sets because of avoiding a "rehash"
-<<<<<<< HEAD
-       osmIdToIndexMap = new GHLongIntBTree(200);
-=======
-        nodeOsmIdToIndexMap = new GHLongIntBTree(200);
->>>>>>> 3d1e85e5
+       nodeOsmIdToIndexMap = new GHLongIntBTree(200);
     }
 
     @Override
@@ -275,7 +267,7 @@
                             restriction.toOsm = Long.valueOf(ref);
                         }
                     } else if ("node".equals(type) && ref != null && "via".equals(role)) {
-                        int tmpNode = osmIdToIndexMap.get(Long.parseLong(ref));
+                        int tmpNode = nodeOsmIdToIndexMap.get(Long.parseLong(ref));
                         if (tmpNode < TOWER_NODE) {
                             tmpNode = -tmpNode - 3;
                             restriction.via = tmpNode;
@@ -328,14 +320,9 @@
 
     @Override
     void finishedReading() {
-<<<<<<< HEAD
-        osmIdToIndexMap.optimize();
-        printRelationInfo();
-=======
         // todo: is this necessary before removing it?
         nodeOsmIdToIndexMap.optimize();
-        printInfo("way");
->>>>>>> 3d1e85e5
+        printRelationInfo();
         dir.remove(pillarLats);
         dir.remove(pillarLons);
         dir.remove(osmIDsOfEdges);
