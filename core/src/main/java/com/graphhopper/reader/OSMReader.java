/*
 *  Licensed to Peter Karich under one or more contributor license 
 *  agreements. See the NOTICE file distributed with this work for 
 *  additional information regarding copyright ownership.
 * 
 *  Peter Karich licenses this file to you under the Apache License, 
 *  Version 2.0 (the "License"); you may not use this file except 
 *  in compliance with the License. You may obtain a copy of the 
 *  License at
 * 
 *       http://www.apache.org/licenses/LICENSE-2.0
 * 
 *  Unless required by applicable law or agreed to in writing, software
 *  distributed under the License is distributed on an "AS IS" BASIS,
 *  WITHOUT WARRANTIES OR CONDITIONS OF ANY KIND, either express or implied.
 *  See the License for the specific language governing permissions and
 *  limitations under the License.
 */
package com.graphhopper.reader;

import static com.graphhopper.util.Helper.nf;

import java.io.File;
import java.io.FileInputStream;
import java.io.IOException;
import java.io.InputStream;
import java.util.zip.GZIPInputStream;
import java.util.zip.ZipInputStream;

import javax.xml.stream.XMLInputFactory;
import javax.xml.stream.XMLStreamConstants;
import javax.xml.stream.XMLStreamException;
import javax.xml.stream.XMLStreamReader;

import org.slf4j.Logger;
import org.slf4j.LoggerFactory;

import com.graphhopper.routing.util.AcceptWay;
import com.graphhopper.storage.GraphStorage;
import com.graphhopper.util.Helper;
import com.graphhopper.util.Helper7;
import com.graphhopper.util.StopWatch;

/**
 * This class parses an OSM xml file and creates a graph from it. See run.sh on
 * how to use it from command line.
 *
 * @author Peter Karich
 */
public class OSMReader {

    private static Logger logger = LoggerFactory.getLogger(OSMReader.class);
    private long locations;
    private long skippedLocations;
    private GraphStorage graphStorage;
    private OSMReaderHelper helper;
<<<<<<< HEAD
        
     public OSMReader(GraphStorage storage, long expectedNodes) {
=======
    private Boolean negativeIds;

    public OSMReader(GraphStorage storage, long expectedNodes) {
>>>>>>> c9ead166
        this.graphStorage = storage;
        helper = createDoubleParseHelper(expectedNodes);
        helper.acceptWay(new AcceptWay(true, false, false));
    }

    private OSMReaderHelper createDoubleParseHelper(long expectedNodes) {
        return new OSMReaderHelperDoubleParse(graphStorage, expectedNodes);
    }

    private InputStream createInputStream(File file) throws IOException {
        FileInputStream fi = new FileInputStream(file);
        if (file.getAbsolutePath().endsWith(".gz"))
            return new GZIPInputStream(fi);
        else if (file.getAbsolutePath().endsWith(".zip"))
            return new ZipInputStream(fi);

        return fi;
    }

    public void osm2Graph(File osmXmlFile) throws IOException {
        helper.preProcess(createInputStream(osmXmlFile));
        writeOsm2Graph(createInputStream(osmXmlFile));
    }

    /**
     * Creates the edges and nodes files from the specified inputstream (osm xml
     * file).
     */
    void writeOsm2Graph(InputStream is) {
        if (is == null)
            throw new IllegalStateException("Stream cannot be empty");

        int tmp = (int) Math.max(helper.foundNodes() / 50, 100);
        logger.info("creating graph. Found nodes (pillar+tower):" + nf(helper.foundNodes()) + ", " + Helper.memInfo());
        graphStorage.create(tmp);
        XMLInputFactory factory = XMLInputFactory.newInstance();
        XMLStreamReader sReader = null;
        long wayStart = -1;
        long relStart = -1;
        StopWatch sw = new StopWatch();
        long counter = 1;
        try {
            sReader = factory.createXMLStreamReader(is, "UTF-8");
            for (int event = sReader.next(); event != XMLStreamConstants.END_DOCUMENT;
                    event = sReader.next(), counter++) {

                switch (event) {
                    case XMLStreamConstants.START_ELEMENT:
                        if ("node".equals(sReader.getLocalName())) {
                            processNode(sReader);
                            if (counter % 10000000 == 0) {
                                logger.info(nf(counter) + ", locs:" + nf(locations)
                                        + " (" + skippedLocations + ") " + Helper.memInfo());
                            }
                        } else if ("way".equals(sReader.getLocalName())) {
                            if (wayStart < 0) {
                                helper.startWayProcessing();
                                logger.info(nf(counter) + ", now parsing ways");
                                wayStart = counter;
                                sw.start();
                            }
                            helper.processWay(sReader);
                            if (counter - wayStart == 10000 && sw.stop().getSeconds() > 1) {
                                logger.warn("Something is wrong! Processing ways takes too long! "
                                        + sw.getSeconds() + "sec for only " + (counter - wayStart) + " entries");
                            }
                            // hmmh a bit hacky: counter does +=2 until the next loop
                            if ((counter / 2) % 1000000 == 0) {
                                logger.info(nf(counter) + ", locs:" + nf(locations)
                                        + " (" + skippedLocations + "), edges:" + nf(helper.edgeCount())
                                        + " " + Helper.memInfo());
                            }
                        } else if ("relation".equals(sReader.getLocalName()) && helper.isTurnCostSupport(graphStorage)){
                        	if (relStart < 0) {
                        	    helper.startRelationsProcessing();
                                logger.info(nf(counter) + ", now parsing relations");
                                relStart = counter;
                                sw.start();
                            }
                        	helper.processRelations(sReader);
                        	if (counter - relStart == 10000 && sw.stop().getSeconds() > 1) {
                                logger.warn("Something is wrong! Processing relations takes too long! "
                                        + sw.getSeconds() + "sec for only " + (counter - relStart) + " entries");
                            }
                        }
                        break;
                }
            }
            // logger.info("storage nodes:" + storage.nodes() + " vs. graph nodes:" + storage.getGraph().nodes());
        } catch (XMLStreamException ex) {
            throw new RuntimeException("Couldn't process file", ex);
        } finally {
            Helper7.close(sReader);
        }

        helper.finishedReading();
        if (graphStorage.nodes() == 0)
            throw new IllegalStateException("osm must not be empty. read " + counter + " lines and " + locations + " locations");
    }

    private void processNode(XMLStreamReader sReader) throws XMLStreamException {
        long osmId;
        try {
            osmId = Long.parseLong(sReader.getAttributeValue(null, "id"));
        } catch (Exception ex) {
            logger.error("cannot get id from xml node:" + sReader.getAttributeValue(null, "id"), ex);
            return;
        }

        if (negativeIds == null)
            negativeIds = osmId < 0;
        else if (negativeIds != osmId < 0)
            throw new IllegalStateException("You cannot mix positive and negative ids. See #42");
        if (negativeIds)
            osmId = -osmId;

        double lat = -1;
        double lon = -1;
        try {
            lat = Double.parseDouble(sReader.getAttributeValue(null, "lat"));
            lon = Double.parseDouble(sReader.getAttributeValue(null, "lon"));
            if (isInBounds(lat, lon)) {
                helper.addNode(osmId, lat, lon);
                locations++;
            } else {
                skippedLocations++;
            }
        } catch (Exception ex) {
            throw new RuntimeException("cannot handle lon/lat of node " + osmId + ": " + lat + "," + lon, ex);
        }
    }

    boolean isInBounds(double lat, double lon) {
        return true;
    }

    public GraphStorage graph() {
        return graphStorage;
    }

    /**
     * Specify the type of the path calculation (car, bike, ...).
     */
    public OSMReader acceptWay(AcceptWay acceptWays) {
        helper.acceptWay(acceptWays);
        return this;
    }

    OSMReaderHelper helper() {
        return helper;
    }

    public void wayPointMaxDistance(double maxDist) {
        helper.wayPointMaxDistance(maxDist);
    }
}<|MERGE_RESOLUTION|>--- conflicted
+++ resolved
@@ -54,14 +54,9 @@
     private long skippedLocations;
     private GraphStorage graphStorage;
     private OSMReaderHelper helper;
-<<<<<<< HEAD
+    private Boolean negativeIds;
         
      public OSMReader(GraphStorage storage, long expectedNodes) {
-=======
-    private Boolean negativeIds;
-
-    public OSMReader(GraphStorage storage, long expectedNodes) {
->>>>>>> c9ead166
         this.graphStorage = storage;
         helper = createDoubleParseHelper(expectedNodes);
         helper.acceptWay(new AcceptWay(true, false, false));
