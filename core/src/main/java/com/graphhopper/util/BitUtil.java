--- conflicted
+++ resolved
@@ -36,32 +36,10 @@
  */
 public abstract class BitUtil
 {
-<<<<<<< HEAD
-    public static void main( String[] args )
-    {
-        final byte[] bytes = BitUtil.fromInt(123);
-        System.out.println(new MiniPerfTest()
-        {
-            @Override
-            public int doCalc( boolean warmup, int run )
-            {
-                BitUtil.fromInt(bytes, run, 0);
-                return bytes[3];
-            }
-        }.setIterations(10000000).start().getReport());
-    }
-
-    private BitUtil()
-=======
     public static final BitUtil LITTLE = new BitUtilLittle();
     public static final BitUtil BIG = new BitUtilBig();
 
-//    public static BitUtil get( boolean little )
-//    {
-//        return little ? LITTLE : BIG;
-//    }
     public static BitUtil get( ByteOrder order )
->>>>>>> 9a42711d
     {
         if (order.equals(ByteOrder.BIG_ENDIAN))
             return BitUtil.BIG;
@@ -240,12 +218,8 @@
     /**
      * Reverses the bits in the specified long value and it removes the remaining higher bits.
      * <p/>
-<<<<<<< HEAD
-     * @see alsohttp://graphics.stanford.edu/~seander/bithacks.html#BitReverseObvious
-=======
      * @param maxBits the maximum number of recognized bits for reversal
      * @see also http://graphics.stanford.edu/~seander/bithacks.html#BitReverseObvious
->>>>>>> 9a42711d
      */
     public final long reverse( long value, int maxBits )
     {
