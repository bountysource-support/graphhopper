/*
 *  Licensed to GraphHopper and Peter Karich under one or more contributor license
 *  agreements. See the NOTICE file distributed with this work for
 *  additional information regarding copyright ownership.
 *
 *  GraphHopper licenses this file to you under the Apache License,
 *  Version 2.0 (the "License"); you may not use this file except
 *  in compliance with the License. You may obtain a copy of the
 *  License at
 *
 *       http://www.apache.org/licenses/LICENSE-2.0
 *
 *  Unless required by applicable law or agreed to in writing, software
 *  distributed under the License is distributed on an "AS IS" BASIS,
 *  WITHOUT WARRANTIES OR CONDITIONS OF ANY KIND, either express or implied.
 *  See the License for the specific language governing permissions and
 *  limitations under the License.
 */
package com.graphhopper.storage;

import com.graphhopper.routing.util.EncodingManager;

/**
 * For now this is just a helper class to quickly create a GraphStorage.
 * <p/>
 * @author Peter Karich
 */
public class GraphBuilder
{
    private EncodingManager encodingManager;
    private String location;
    private boolean mmap;
    private boolean store;
    private boolean level;
<<<<<<< HEAD
    private boolean turnCosts;
    private int size = 100;
=======
    private long byteCapacity = 100;
>>>>>>> 16ec3922

    public GraphBuilder( EncodingManager encodingManager )
    {
        this.encodingManager = encodingManager;
    }

    /**
     * If true builder will create a LevelGraph
     * <p/>
     * @see LevelGraph
     */
    GraphBuilder setLevelGraph( boolean level )
    {
        this.level = level;
        return this;
    }

<<<<<<< HEAD
    /**
     * If true builder will create a Graph with turn cost tables
     *
     * @see GraphTurnCosts
     */
    GraphBuilder turnCosts(boolean turnCosts) {
        this.turnCosts = turnCosts;
        return this;
    }

    public GraphBuilder location(String location) {
=======
    public GraphBuilder setLocation( String location )
    {
>>>>>>> 16ec3922
        this.location = location;
        return this;
    }

    public GraphBuilder setStore( boolean store )
    {
        this.store = store;
        return this;
    }

    public GraphBuilder setMmap( boolean mmap )
    {
        this.mmap = mmap;
        return this;
    }

    public GraphBuilder setExpectedSize( byte cap )
    {
        this.byteCapacity = cap;
        return this;
    }

    public LevelGraphStorage levelGraphBuild()
    {
        return (LevelGraphStorage) setLevelGraph(true).build();
    }

    public GraphStorageTurnCosts turnCostsGraphBuild() {
        return (GraphStorageTurnCosts) turnCosts(true).build();
    }

    public LevelGraphStorage levelTurnCostGraphBuild() {
        return (LevelGraphStorage) levelGraph(true).turnCosts(true).build();
    }

    /**
     * Creates a LevelGraphStorage
     */
    public LevelGraphStorage levelGraphCreate()
    {
        return (LevelGraphStorage) setLevelGraph(true).create();
    }

    /**
<<<<<<< HEAD
     * Creates a GraphStorage with turn costs tables
     */
    public GraphStorageTurnCosts turnCostsGraphCreate() {
        return (GraphStorageTurnCosts) turnCosts(true).create();
    }

    /**
     * Creates a GraphStorage with turn costs tables
     */
    public LevelGraphStorage levelTurnCostsGraphCreate() {
        return (LevelGraphStorage) levelGraph(true).turnCosts(true).create();
    }

    /**
     * Default graph is a GraphStorage with an in memory directory and disabled
     * storing on flush. Afterwards you'll need to call GraphStorage.create to
     * have a useable object. Better use create.
=======
     * Default graph is a GraphStorage with an in memory directory and disabled storing on flush.
     * Afterwards you'll need to call GraphStorage.create to have a useable object. Better use
     * create.
>>>>>>> 16ec3922
     */
    GraphStorage build()
    {
        Directory dir;
        if (mmap)
        {
            dir = new MMapDirectory(location);
        } else
        {
            dir = new RAMDirectory(location, store);
        }
        GraphStorage graph;
        if (level)
<<<<<<< HEAD
            graph = new LevelGraphStorage(dir, turnCosts);
        else if (turnCosts)
            graph = new GraphStorageTurnCosts(dir);
        else
            graph = new GraphStorage(dir);
=======
        {
            graph = new LevelGraphStorage(dir, encodingManager);
        } else
        {
            graph = new GraphStorage(dir, encodingManager);
        }
>>>>>>> 16ec3922
        return graph;
    }

    /**
     * Default graph is a GraphStorage with an in memory directory and disabled storing on flush.
     */
    public GraphStorage create()
    {
        return build().create(byteCapacity);
    }

    /**
     * @throws IllegalStateException if not loadable.
     */
    public GraphStorage load()
    {
        GraphStorage gs = build();
        if (!gs.loadExisting())
        {
            throw new IllegalStateException("Cannot load graph " + location);
        }
        return gs;
    }
}<|MERGE_RESOLUTION|>--- conflicted
+++ resolved
@@ -32,12 +32,8 @@
     private boolean mmap;
     private boolean store;
     private boolean level;
-<<<<<<< HEAD
     private boolean turnCosts;
-    private int size = 100;
-=======
     private long byteCapacity = 100;
->>>>>>> 16ec3922
 
     public GraphBuilder( EncodingManager encodingManager )
     {
@@ -55,7 +51,6 @@
         return this;
     }
 
-<<<<<<< HEAD
     /**
      * If true builder will create a Graph with turn cost tables
      *
@@ -66,11 +61,8 @@
         return this;
     }
 
-    public GraphBuilder location(String location) {
-=======
     public GraphBuilder setLocation( String location )
     {
->>>>>>> 16ec3922
         this.location = location;
         return this;
     }
@@ -103,7 +95,7 @@
     }
 
     public LevelGraphStorage levelTurnCostGraphBuild() {
-        return (LevelGraphStorage) levelGraph(true).turnCosts(true).build();
+        return (LevelGraphStorage) setLevelGraph(true).turnCosts(true).build();
     }
 
     /**
@@ -115,7 +107,6 @@
     }
 
     /**
-<<<<<<< HEAD
      * Creates a GraphStorage with turn costs tables
      */
     public GraphStorageTurnCosts turnCostsGraphCreate() {
@@ -126,18 +117,13 @@
      * Creates a GraphStorage with turn costs tables
      */
     public LevelGraphStorage levelTurnCostsGraphCreate() {
-        return (LevelGraphStorage) levelGraph(true).turnCosts(true).create();
+        return (LevelGraphStorage) setLevelGraph(true).turnCosts(true).create();
     }
 
     /**
-     * Default graph is a GraphStorage with an in memory directory and disabled
-     * storing on flush. Afterwards you'll need to call GraphStorage.create to
-     * have a useable object. Better use create.
-=======
      * Default graph is a GraphStorage with an in memory directory and disabled storing on flush.
      * Afterwards you'll need to call GraphStorage.create to have a useable object. Better use
      * create.
->>>>>>> 16ec3922
      */
     GraphStorage build()
     {
@@ -151,20 +137,11 @@
         }
         GraphStorage graph;
         if (level)
-<<<<<<< HEAD
-            graph = new LevelGraphStorage(dir, turnCosts);
+            graph = new LevelGraphStorage(dir, encodingManager , turnCosts);
         else if (turnCosts)
-            graph = new GraphStorageTurnCosts(dir);
+            graph = new GraphStorageTurnCosts(dir, encodingManager);
         else
-            graph = new GraphStorage(dir);
-=======
-        {
-            graph = new LevelGraphStorage(dir, encodingManager);
-        } else
-        {
             graph = new GraphStorage(dir, encodingManager);
-        }
->>>>>>> 16ec3922
         return graph;
     }
 
