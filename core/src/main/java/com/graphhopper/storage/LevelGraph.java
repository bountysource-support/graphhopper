--- conflicted
+++ resolved
@@ -24,15 +24,13 @@
 /**
  * Extended graph interface which supports storing and retrieving the level for a node.
  * <p/>
+ * 
  * @author Peter Karich
  */
-<<<<<<< HEAD
-public interface LevelGraph extends GraphTurnCosts {
-=======
-public interface LevelGraph extends Graph
+public interface LevelGraph extends GraphTurnCosts
 {
+
     void setLevel( int index, int level );
->>>>>>> 16ec3922
 
     int getLevel( int index );
 
