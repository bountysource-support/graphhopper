--- conflicted
+++ resolved
@@ -35,12 +35,7 @@
 import com.graphhopper.routing.RoutingAlgorithm;
 import com.graphhopper.routing.util.AbstractAlgoPreparation;
 import com.graphhopper.routing.util.DefaultEdgeFilter;
-<<<<<<< HEAD
 import com.graphhopper.routing.util.DefaultTurnCostsCalc;
-import com.graphhopper.routing.util.EdgeFilter;
-=======
-import com.graphhopper.routing.util.LevelEdgeFilter;
->>>>>>> fb435ca8
 import com.graphhopper.routing.util.FlagEncoder;
 import com.graphhopper.routing.util.LevelEdgeFilter;
 import com.graphhopper.routing.util.ShortestCalc;
@@ -53,21 +48,8 @@
 import com.graphhopper.storage.Graph;
 import com.graphhopper.storage.LevelGraph;
 import com.graphhopper.storage.LevelGraphStorage;
-<<<<<<< HEAD
-import com.graphhopper.util.EdgeIterator;
-import com.graphhopper.util.EdgeSkipIterator;
-import com.graphhopper.util.Helper;
-import com.graphhopper.util.StopWatch;
+import com.graphhopper.util.*;
 import com.graphhopper.util.TurnCostIterator;
-=======
-import com.graphhopper.util.*;
-import java.util.HashMap;
-import java.util.Map;
-import java.util.Random;
-import java.util.Set;
-import org.slf4j.Logger;
-import org.slf4j.LoggerFactory;
->>>>>>> fb435ca8
 
 /**
  * This class prepares the graph for a bidirectional algorithm supporting contraction hierarchies
@@ -144,31 +126,11 @@
         return scOneDir;
     }
 
-<<<<<<< HEAD
-    public PrepareContractionHierarchies setType( WeightCalculation weightCalc )
-    {
-        prepareWeightCalc = weightCalc;
-        return this;
-    }
-
     public PrepareContractionHierarchies turnCosts(TurnCostCalculation turnCostCalc) {
         prepareTurnCostCalc = turnCostCalc;
         return this;
     }
 
-    public PrepareContractionHierarchies setVehicle( FlagEncoder encoder )
-    {
-        this.prepareEncoder = encoder;
-        vehicleInFilter = new DefaultEdgeFilter(encoder, true, false);
-        vehicleOutFilter = new DefaultEdgeFilter(encoder, false, true);
-        vehicleAllFilter = new DefaultEdgeFilter(encoder, true, true);
-        scOneDir = encoder.flags(0, false);
-        scBothDir = encoder.flags(0, true);
-        return this;
-    }
-
-=======
->>>>>>> fb435ca8
     /**
      * The higher the values are the longer the preparation takes but the less shortcuts are
      * produced.
@@ -745,20 +707,11 @@
     {
         if (g == null)
             throw new NullPointerException("Graph must not be empty calling doWork of preparation");
-<<<<<<< HEAD
-        }
         if (prepareTurnCostCalc == null)
             //choose default turn costs calculation when not set explicitly 
             prepareTurnCostCalc = new DefaultTurnCostsCalc(prepareEncoder, prepareWeightCalc);
         prepareTurnCostCalc.setGraph(g);
-        levelEdgeFilter = new LevelEdgeFilterCH(this.g);
-        sortedNodes = new GHTreeMapComposed();
-        refs = new PriorityNode[g.getNodes()];
-        algo = new DijkstraOneToMany(g, prepareEncoder);
-        algo.turnCosts(prepareTurnCostCalc);
-        algo.setType(shortestCalc);
-=======
-
+        
         vehicleInExplorer = g.createEdgeExplorer(new DefaultEdgeFilter(prepareEncoder, true, false));
         vehicleOutExplorer = g.createEdgeExplorer(new DefaultEdgeFilter(prepareEncoder, false, true));
         vehicleAllExplorer = g.createEdgeExplorer(new DefaultEdgeFilter(prepareEncoder, true, true));
@@ -767,7 +720,7 @@
         sortedNodes = new GHTreeMapComposed();
         refs = new PriorityNode[g.getNodes()];
         algo = new DijkstraOneToMany(g, prepareEncoder, shortestCalc);
->>>>>>> fb435ca8
+        algo.turnCosts(prepareTurnCostCalc);
         return this;
     }
 
