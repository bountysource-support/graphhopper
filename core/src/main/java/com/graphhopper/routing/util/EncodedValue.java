--- conflicted
+++ resolved
@@ -25,16 +25,10 @@
 public class EncodedValue
 {
     private final String name;
-<<<<<<< HEAD
-    private final long shift;
-    private final long mask;
-    private final double factor;
-=======
     protected final long shift;
     protected final long mask;
     protected final double factor;
     protected final long defaultValue;
->>>>>>> 02581261
     private final long maxValue;
     private final boolean allowZero;
     private final int bits;
@@ -54,12 +48,7 @@
         this(name, shift, bits, factor, defaultValue, maxValue, true);
     }
 
-<<<<<<< HEAD
-    public EncodedValue( String name, int shift, int bits, double factor, long defaultValue, int maxValue,
-            boolean allowNegative, boolean allowZero )
-=======
     public EncodedValue( String name, int shift, int bits, double factor, long defaultValue, int maxValue, boolean allowZero )
->>>>>>> 02581261
     {
         this.name = name;
         this.shift = shift;
@@ -75,11 +64,7 @@
         this.allowZero = allowZero;
     }
 
-<<<<<<< HEAD
-    private void checkValue( long value )
-=======
     protected void checkValue( long value )
->>>>>>> 02581261
     {
         if (value > maxValue)
             throw new IllegalArgumentException(name + " value too large for encoding: " + value + ", maxValue:" + maxValue);
@@ -109,31 +94,6 @@
         flags &= mask;
         flags >>= shift;
         return Math.round(flags * factor);
-<<<<<<< HEAD
-    }
-
-    public long setDoubleValue( long flags, double value )
-    {
-        checkValue((long) value);
-        // scale value        
-        long tmpValue = Math.round(value / factor);
-        tmpValue <<= shift;
-
-        // clear value bits
-        flags &= ~mask;
-
-        // set value
-        return flags | tmpValue;
-    }
-
-    public double getDoubleValue( long flags )
-    {
-        // find value
-        flags &= mask;
-        flags >>= shift;
-        return flags * factor;
-=======
->>>>>>> 02581261
     }
 
     public int getBits()
