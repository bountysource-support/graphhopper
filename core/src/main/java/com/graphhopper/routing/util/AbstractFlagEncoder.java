/*
 *  Licensed to Peter Karich under one or more contributor license
 *  agreements. See the NOTICE file distributed with this work for
 *  additional information regarding copyright ownership.
 *
 *  Peter Karich licenses this file to you under the Apache License,
 *  Version 2.0 (the "License"); you may not use this file except
 *  in compliance with the License. You may obtain a copy of the
 *  License at
 *
 *       http://www.apache.org/licenses/LICENSE-2.0
 *
 *  Unless required by applicable law or agreed to in writing, software
 *  distributed under the License is distributed on an "AS IS" BASIS,
 *  WITHOUT WARRANTIES OR CONDITIONS OF ANY KIND, either express or implied.
 *  See the License for the specific language governing permissions and
 *  limitations under the License.
 */
package com.graphhopper.routing.util;

import java.util.HashSet;
import java.util.Map;

/**
 * @author Peter Karich
 */
public abstract class AbstractFlagEncoder implements EdgePropertyEncoder {

    /**
     * This variable converts the stored value to the speed in km/h or does the
     * opposite.
     */
    protected final int factor;
    private final int FORWARD;
    private final int BACKWARD;
    private final int BOTH;
    private final int speedShift;
    private final int defaultSpeedPart;
    private final int maxSpeed;
    private final int flagWindow;
    protected String[] restrictions;
    protected HashSet<String> restricted = new HashSet<String>();

    public AbstractFlagEncoder(int shift, int factor, int defaultSpeed, int maxSpeed) {
        this.factor = factor;
        this.defaultSpeedPart = defaultSpeed / factor;
        this.maxSpeed = maxSpeed;
        this.flagWindow = ((1 << (shift + 8)) - 1);
        // not necessary as we right shift 
        // flagWindow -= ((1 << shift) - 1);
        speedShift = shift + 2;
        FORWARD = 1 << shift;
        BACKWARD = 2 << shift;
        BOTH = 3 << shift;
    }

    /*
     Analyze properties of a way
     */
    /*
     public void handleWayTags( Map<String, String> osmProperties, Map<String, Object> outProperties )
     {

     }
     */
    @Override
    public boolean isForward(int flags) {
        return (flags & FORWARD) != 0;
    }

    @Override
    public boolean isBackward(int flags) {
        return (flags & BACKWARD) != 0;
    }

    public boolean isBoth(int flags) {
        return (flags & BOTH) == BOTH;
    }

    @Override
    public boolean canBeOverwritten(int flags1, int flags2) {
        return isBoth(flags2) || (flags1 & BOTH) == (flags2 & BOTH);
    }

    public int swapDirection(int flags) {
        int dir = flags & BOTH;
        if (dir == BOTH || dir == 0)
            return flags;
        return flags ^ BOTH;
    }

    protected int getSpeedPart(int flags) {
        return (flags & flagWindow) >>> speedShift;
    }

    @Override
    public int getSpeed(int flags) {
        return getSpeedPart(flags) * factor;
    }

    public int flagsDefault(boolean bothDirections) {
        if (bothDirections)
            return defaultSpeedPart << speedShift | BOTH;
        return defaultSpeedPart << speedShift | FORWARD;
    }

    @Override
    public int flags(int speed, boolean bothDir) {
        int flags = speed / factor;
        if (bothDir)
            return flags << speedShift | BOTH;
        return flags << speedShift | FORWARD;
    }

    @Override
    public int getMaxSpeed() {
        return maxSpeed;
    }

<<<<<<< HEAD
    @Override
    public boolean ignoreTurnCosts() {
        return false;
=======
    /**
     * Simple Helper to check for OSM tags
     */
    protected final boolean hasTag(String tag, String check, Map<String, String> osmProperties) {
        String value = osmProperties.get(tag);
        return check.equals(value);
    }

    protected final boolean hasTag(String key, HashSet<String> values, Map<String, String> osmProperties) {
        String osmValue = osmProperties.get(key);
        return osmValue != null && values.contains(osmValue);
    }

    /**
     * Decided whether a way is routable for a given vehicle. Check the osm
     * properties against a set of rules.
     *
     * @return true if allowed
     */
    protected boolean isAllowed(Map<String, String> osmProperties) {
        for (int i = 0; i < restrictions.length; i++) {
            String osmValue = osmProperties.get(restrictions[i]);
            if (osmValue != null && restricted.contains(osmValue))
                return false;
        }
        return true;
>>>>>>> 3d1e85e5
    }
}<|MERGE_RESOLUTION|>--- conflicted
+++ resolved
@@ -117,11 +117,12 @@
         return maxSpeed;
     }
 
-<<<<<<< HEAD
     @Override
     public boolean ignoreTurnCosts() {
         return false;
-=======
+    }
+    
+    
     /**
      * Simple Helper to check for OSM tags
      */
@@ -148,6 +149,5 @@
                 return false;
         }
         return true;
->>>>>>> 3d1e85e5
     }
 }