/*
 *  Licensed to GraphHopper and Peter Karich under one or more contributor
 *  license agreements. See the NOTICE file distributed with this work for 
 *  additional information regarding copyright ownership.
 * 
 *  GraphHopper licenses this file to you under the Apache License, 
 *  Version 2.0 (the "License"); you may not use this file except in 
 *  compliance with the License. You may obtain a copy of the License at
 * 
 *       http://www.apache.org/licenses/LICENSE-2.0
 * 
 *  Unless required by applicable law or agreed to in writing, software
 *  distributed under the License is distributed on an "AS IS" BASIS,
 *  WITHOUT WARRANTIES OR CONDITIONS OF ANY KIND, either express or implied.
 *  See the License for the specific language governing permissions and
 *  limitations under the License.
 */
package com.graphhopper.routing;

import com.graphhopper.routing.util.DefaultEdgeFilter;
import com.graphhopper.routing.util.DefaultTurnCostsCalc;
import com.graphhopper.routing.util.EdgeFilter;
import com.graphhopper.routing.util.FlagEncoder;
<<<<<<< HEAD
import com.graphhopper.routing.util.ShortestCalc;
import com.graphhopper.routing.util.TurnCostCalculation;
=======
>>>>>>> fb435ca8
import com.graphhopper.routing.util.WeightCalculation;
import com.graphhopper.storage.EdgeEntry;
import com.graphhopper.storage.Graph;
import com.graphhopper.util.EdgeExplorer;
import com.graphhopper.util.EdgeIterator;

/**
 * @author Peter Karich
 */
public abstract class AbstractRoutingAlgorithm implements RoutingAlgorithm
{
    private EdgeFilter additionalEdgeFilter;
<<<<<<< HEAD
    protected WeightCalculation weightCalc;
    protected TurnCostCalculation turnCostCalc;
    protected final EdgeFilter outEdgeFilter;
    protected final EdgeFilter inEdgeFilter;
=======
    protected final Graph graph;    
    protected final WeightCalculation weightCalc;
>>>>>>> fb435ca8
    protected final FlagEncoder flagEncoder;
    protected final EdgeExplorer inEdgeExplorer;
    protected final EdgeExplorer outEdgeExplorer;

    /**
     * @param graph specifies the graph where this algorithm will run on
     * @param encoder sets the used vehicle (bike, car, foot)
     * @param type set the used weight calculation (e.g. fastest, shortest).
     */
    public AbstractRoutingAlgorithm( Graph graph, FlagEncoder encoder, WeightCalculation type )
    {
        this.graph = graph;
<<<<<<< HEAD
        this.additionalEdgeFilter = EdgeFilter.ALL_EDGES;
        this.flagEncoder = encoder;
        setType(new ShortestCalc());
        turnCosts(new DefaultTurnCostsCalc(flagEncoder, weightCalc));
        outEdgeFilter = new DefaultEdgeFilter(encoder, false, true);
        inEdgeFilter = new DefaultEdgeFilter(encoder, true, false);
=======
        this.weightCalc = type;
        this.flagEncoder = encoder;
        outEdgeExplorer = graph.createEdgeExplorer(new DefaultEdgeFilter(encoder, false, true));
        inEdgeExplorer = graph.createEdgeExplorer(new DefaultEdgeFilter(encoder, true, false));
>>>>>>> fb435ca8
    }

    public RoutingAlgorithm setEdgeFilter( EdgeFilter additionalEdgeFilter )
    {
        this.additionalEdgeFilter = additionalEdgeFilter;
        return this;
    }

    protected boolean accept( EdgeIterator iter )
    {
<<<<<<< HEAD
        return additionalEdgeFilter.accept(iter);
    }

    protected EdgeIterator getNeighbors( int neighborNode )
    {
        return graph.getEdges(neighborNode, outEdgeFilter);
    }

    @Override
    public RoutingAlgorithm setType( WeightCalculation wc )
    {
        this.weightCalc = wc;
        turnCosts(new DefaultTurnCostsCalc(flagEncoder, weightCalc));
        return this;
    }

    @Override
    public RoutingAlgorithm turnCosts(TurnCostCalculation calc) {
        this.turnCostCalc = calc;
    	this.turnCostCalc.setGraph(graph);
        return this;
=======
        return additionalEdgeFilter == null || additionalEdgeFilter.accept(iter);
>>>>>>> fb435ca8
    }

    protected void updateShortest( EdgeEntry shortestDE, int currLoc )
    {
    }

    @Override
    public String toString()
    {
        return getName() + "|" + weightCalc;
    }

    @Override
    public String getName()
    {
        return getClass().getSimpleName();    
    }
}<|MERGE_RESOLUTION|>--- conflicted
+++ resolved
@@ -21,11 +21,7 @@
 import com.graphhopper.routing.util.DefaultTurnCostsCalc;
 import com.graphhopper.routing.util.EdgeFilter;
 import com.graphhopper.routing.util.FlagEncoder;
-<<<<<<< HEAD
-import com.graphhopper.routing.util.ShortestCalc;
 import com.graphhopper.routing.util.TurnCostCalculation;
-=======
->>>>>>> fb435ca8
 import com.graphhopper.routing.util.WeightCalculation;
 import com.graphhopper.storage.EdgeEntry;
 import com.graphhopper.storage.Graph;
@@ -38,15 +34,9 @@
 public abstract class AbstractRoutingAlgorithm implements RoutingAlgorithm
 {
     private EdgeFilter additionalEdgeFilter;
-<<<<<<< HEAD
-    protected WeightCalculation weightCalc;
     protected TurnCostCalculation turnCostCalc;
-    protected final EdgeFilter outEdgeFilter;
-    protected final EdgeFilter inEdgeFilter;
-=======
-    protected final Graph graph;    
+    protected final Graph graph;
     protected final WeightCalculation weightCalc;
->>>>>>> fb435ca8
     protected final FlagEncoder flagEncoder;
     protected final EdgeExplorer inEdgeExplorer;
     protected final EdgeExplorer outEdgeExplorer;
@@ -59,19 +49,11 @@
     public AbstractRoutingAlgorithm( Graph graph, FlagEncoder encoder, WeightCalculation type )
     {
         this.graph = graph;
-<<<<<<< HEAD
-        this.additionalEdgeFilter = EdgeFilter.ALL_EDGES;
-        this.flagEncoder = encoder;
-        setType(new ShortestCalc());
-        turnCosts(new DefaultTurnCostsCalc(flagEncoder, weightCalc));
-        outEdgeFilter = new DefaultEdgeFilter(encoder, false, true);
-        inEdgeFilter = new DefaultEdgeFilter(encoder, true, false);
-=======
         this.weightCalc = type;
         this.flagEncoder = encoder;
+        turnCosts(new DefaultTurnCostsCalc(flagEncoder, weightCalc));
         outEdgeExplorer = graph.createEdgeExplorer(new DefaultEdgeFilter(encoder, false, true));
         inEdgeExplorer = graph.createEdgeExplorer(new DefaultEdgeFilter(encoder, true, false));
->>>>>>> fb435ca8
     }
 
     public RoutingAlgorithm setEdgeFilter( EdgeFilter additionalEdgeFilter )
@@ -82,21 +64,7 @@
 
     protected boolean accept( EdgeIterator iter )
     {
-<<<<<<< HEAD
-        return additionalEdgeFilter.accept(iter);
-    }
-
-    protected EdgeIterator getNeighbors( int neighborNode )
-    {
-        return graph.getEdges(neighborNode, outEdgeFilter);
-    }
-
-    @Override
-    public RoutingAlgorithm setType( WeightCalculation wc )
-    {
-        this.weightCalc = wc;
-        turnCosts(new DefaultTurnCostsCalc(flagEncoder, weightCalc));
-        return this;
+        return additionalEdgeFilter == null || additionalEdgeFilter.accept(iter);
     }
 
     @Override
@@ -104,9 +72,6 @@
         this.turnCostCalc = calc;
     	this.turnCostCalc.setGraph(graph);
         return this;
-=======
-        return additionalEdgeFilter == null || additionalEdgeFilter.accept(iter);
->>>>>>> fb435ca8
     }
 
     protected void updateShortest( EdgeEntry shortestDE, int currLoc )
@@ -122,6 +87,6 @@
     @Override
     public String getName()
     {
-        return getClass().getSimpleName();    
+        return getClass().getSimpleName();
     }
 }