--- conflicted
+++ resolved
@@ -18,15 +18,9 @@
 package com.graphhopper.routing;
 
 import com.graphhopper.routing.util.DefaultEdgeFilter;
-import com.graphhopper.routing.util.DefaultTurnCostsCalc;
 import com.graphhopper.routing.util.EdgeFilter;
 import com.graphhopper.routing.util.FlagEncoder;
-<<<<<<< HEAD
-import com.graphhopper.routing.util.TurnCostCalculation;
-import com.graphhopper.routing.util.WeightCalculation;
-=======
 import com.graphhopper.routing.util.Weighting;
->>>>>>> 64179c85
 import com.graphhopper.storage.EdgeEntry;
 import com.graphhopper.storage.Graph;
 import com.graphhopper.storage.index.QueryResult;
@@ -34,23 +28,16 @@
 import com.graphhopper.util.EdgeIterator;
 import java.util.ArrayList;
 import java.util.List;
-
 /**
  * @author Peter Karich
  */
 public abstract class AbstractRoutingAlgorithm implements RoutingAlgorithm
 {
     private EdgeFilter additionalEdgeFilter;
-<<<<<<< HEAD
-    protected TurnCostCalculation turnCostCalc;
-    protected final Graph graph;
-    protected final WeightCalculation weightCalc;
-=======
     protected Graph graph;
     protected EdgeExplorer inEdgeExplorer;
     protected EdgeExplorer outEdgeExplorer;
     protected final Weighting weighting;
->>>>>>> 64179c85
     protected final FlagEncoder flagEncoder;
     private boolean alreadyRun;
 
@@ -63,11 +50,6 @@
     {
         this.weighting = weighting;
         this.flagEncoder = encoder;
-<<<<<<< HEAD
-        turnCosts(new DefaultTurnCostsCalc(flagEncoder, weightCalc));
-        outEdgeExplorer = graph.createEdgeExplorer(new DefaultEdgeFilter(encoder, false, true));
-        inEdgeExplorer = graph.createEdgeExplorer(new DefaultEdgeFilter(encoder, true, false));
-=======
         setGraph(graph);
     }
 
@@ -98,7 +80,6 @@
         queryGraph.lookup(results);
         setGraph(queryGraph);
         return calcPath(fromRes.getClosestNode(), toRes.getClosestNode());
->>>>>>> 64179c85
     }
 
     public RoutingAlgorithm setEdgeFilter( EdgeFilter additionalEdgeFilter )
@@ -110,13 +91,6 @@
     protected boolean accept( EdgeIterator iter )
     {
         return additionalEdgeFilter == null || additionalEdgeFilter.accept(iter);
-    }
-
-    @Override
-    public RoutingAlgorithm turnCosts(TurnCostCalculation calc) {
-        this.turnCostCalc = calc;
-    	this.turnCostCalc.setGraph(graph);
-        return this;
     }
 
     protected void updateShortest( EdgeEntry shortestDE, int currLoc )
