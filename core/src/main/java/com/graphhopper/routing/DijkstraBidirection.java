/*
 *  Licensed to GraphHopper and Peter Karich under one or more contributor
 *  license agreements. See the NOTICE file distributed with this work for 
 *  additional information regarding copyright ownership.
 * 
 *  GraphHopper licenses this file to you under the Apache License, 
 *  Version 2.0 (the "License"); you may not use this file except in 
 *  compliance with the License. You may obtain a copy of the License at
 * 
 *       http://www.apache.org/licenses/LICENSE-2.0
 * 
 *  Unless required by applicable law or agreed to in writing, software
 *  distributed under the License is distributed on an "AS IS" BASIS,
 *  WITHOUT WARRANTIES OR CONDITIONS OF ANY KIND, either express or implied.
 *  See the License for the specific language governing permissions and
 *  limitations under the License.
 */
package com.graphhopper.routing;

import com.graphhopper.coll.IntDoubleBinHeap;
import com.graphhopper.routing.util.FlagEncoder;
import com.graphhopper.routing.util.Weighting;
import com.graphhopper.storage.Graph;
import com.graphhopper.util.EdgeExplorer;
import com.graphhopper.util.EdgeIterator;
import com.graphhopper.util.EdgeWrapper;

/**
 * Calculates shortest path in bidirectional way. Compared to DijkstraBidirectionRef this class is
 * more memory efficient as it does not go the normal Java way via references. In first tests this
 * class saves 30% memory, but as you can see it is more complicated.
 * <p/>
 * Possible improvements
 * <p>
 * 1. use only one EdgeWrapper to save memory. This is not easy if we want it to be as fast as the
 * current solution. But we need to try it out if a forwardSearchBitset.contains(ref) is that
 * expensive
 * <p/>
 * 2. instead of creating references point to the edges itself => we only need an edge+node array
 * and from that can retrieve eg. the distance
 * <p/>
 * 
 * @author Peter Karich
 */
public class DijkstraBidirection extends AbstractBidirAlgo
{
    private int currFrom;
    private double currFromWeight;
    private int currFromRef;
    private int currTo;
    private double currToWeight;
    private int currToRef;
    private EdgeWrapper parentRefOther;
    private IntDoubleBinHeap openSetFrom;
    private EdgeWrapper parentRefFrom;
    private IntDoubleBinHeap openSetTo;
    private EdgeWrapper parentRefTo;
    private PathBidir nativeBestPath;

    public DijkstraBidirection( Graph graph, FlagEncoder encoder, Weighting weighting )
    {
        super(graph, encoder, weighting);
        initCollections(1000);
    }

    protected void initCollections( int locs )
    {
        openSetFrom = new IntDoubleBinHeap(locs);
        parentRefFrom = new EdgeWrapper(locs);

        openSetTo = new IntDoubleBinHeap(locs);
        parentRefTo = new EdgeWrapper(locs);
    }

    @Override
    public void initFrom( int from, double dist )
    {
<<<<<<< HEAD
        if ( alreadyRun )
=======
        currFrom = from;
        currFromWeight = dist;
        currFromRef = parentRefFrom.add(from, dist, EdgeIterator.NO_EDGE);
        openSetFrom.insert_(currFromWeight, currFromRef);
        if (currTo >= 0)
>>>>>>> 64179c85
        {
            parentRefOther = parentRefTo;
            updateShortest(currFrom, currFromRef, currToWeight);
        }
    }

<<<<<<< HEAD
        Path p = checkIndenticalFromAndTo();
        if ( p != null )
=======
    @Override
    public void initTo( int to, double dist )
    {
        currTo = to;
        currToWeight = dist;
        currToRef = parentRefTo.add(to, dist, EdgeIterator.NO_EDGE);
        openSetTo.insert_(currToWeight, currToRef);
        if (currFrom >= 0)
>>>>>>> 64179c85
        {
            parentRefOther = parentRefFrom;
            updateShortest(currTo, currToRef, currFromWeight);
        }
    }

<<<<<<< HEAD
        int finish = 0;
        while ( finish < 2 )
        {
            finish = 0;
            if ( !fillEdgesFrom() )
            {
                finish++;
            }

            if ( !fillEdgesTo() )
            {
                finish++;
            }
        }
=======
    @Override
    protected void initPath()
    {
        nativeBestPath = new PathBidir(graph, flagEncoder, parentRefFrom, parentRefTo);
    }
>>>>>>> 64179c85

    @Override
    public Path extractPath()
    {
        return nativeBestPath.extract();
    }

    @Override
    void checkState( int fromBase, int fromAdj, int toBase, int toAdj )
    {
        if (parentRefFrom.isEmpty() || parentRefTo.isEmpty())
            throw new IllegalStateException("Either 'from'-edge or 'to'-edge is inaccessible. From:" + fromBase + ", to:" + toBase);
    }

    // http://www.cs.princeton.edu/courses/archive/spr06/cos423/Handouts/EPP%20shortest%20path%20algorithms.pdf
    // a node from overlap may not be on the shortest path!!
    // => when scanning an arc (v, w) in the forward search and w is scanned in the reverseOrder 
    //    search, update shortest = μ if df (v) + (v, w) + dr (w) < μ            
    @Override
    protected boolean finished()
    {
        if (finishedFrom || finishedTo)
            return true;

        return currFromWeight + currToWeight >= nativeBestPath.getWeight();
    }

    void fillEdges( int currNode, double currWeight, int currRef,
            IntDoubleBinHeap openSet, EdgeWrapper wrapper, EdgeExplorer explorer )
    {
<<<<<<< HEAD

        boolean backwards = wrapperFrom == wrapperOther;

        explorer.setBaseNode(currNode);
        while ( explorer.next() )
        {
            if ( !accept(explorer) )
            {
                continue;
            }
            int neighborNode = explorer.getAdjNode();
            double tmpWeight = weightCalc.getWeight(explorer.getDistance(), explorer.getFlags())
                    + currWeight;
            if ( !backwards )
            {
                tmpWeight += turnCostCalc.getTurnCosts(currNode, wrapper.getEdgeId(currRef),
                        explorer.getEdge());
            } else
            {
                tmpWeight += turnCostCalc.getTurnCosts(currNode, explorer.getEdge(),
                        wrapper.getEdgeId(currRef));
            }
            int newRef = wrapper.getRef(neighborNode);
            if ( newRef < 0 )
=======
        EdgeIterator iter = explorer.setBaseNode(currNode);
        while (iter.next())
        {
            if (!accept(iter))
                continue;

            int neighborNode = iter.getAdjNode();
            // minor speed up
            int newRef = wrapper.getRef(neighborNode);
            if (newRef >= 0 && wrapper.getEdgeId(newRef) == iter.getEdge())
                continue;

            double tmpWeight = weighting.calcWeight(iter) + currWeight;
            if (newRef < 0)
>>>>>>> 64179c85
            {
                newRef = wrapper.add(neighborNode, tmpWeight, iter.getEdge());
                wrapper.putParent(newRef, currRef);
                openSet.insert_(tmpWeight, newRef);
            } else
            {
                double weight = wrapper.getWeight(newRef);
                if ( weight > tmpWeight )
                {
                    wrapper.putEdgeId(newRef, iter.getEdge());
                    wrapper.putWeight(newRef, tmpWeight);
                    wrapper.putParent(newRef, currRef);
                    openSet.update_(tmpWeight, newRef);
                }
            }

            updateShortest(neighborNode, newRef, tmpWeight);
        }
    }

    void updateShortest( int nodeId, int ref, double weight )
    {
<<<<<<< HEAD
        int otherRef = wrapperOther.getRef(nodeId);
        if ( otherRef < 0 )
        {
=======
        int otherRef = parentRefOther.getRef(nodeId);
        if (otherRef < 0)
>>>>>>> 64179c85
            return;

        boolean backwards = wrapperFrom == wrapperOther;

        // update μ
<<<<<<< HEAD
        double newWeight = weight + wrapperOther.getWeight(otherRef);

        //costs for the turn where forward and backward routing meet each other
        if ( !backwards )
        {
            //prevents the shortest path to contain the same edge twice, when turn restriction is around the meeting point
            if ( wrapperFrom.getEdgeId(ref) == wrapperOther.getEdgeId(otherRef) )
            {
                return;
            }
            newWeight += turnCostCalc.getTurnCosts(nodeId, wrapperFrom.getEdgeId(ref),
                    wrapperOther.getEdgeId(otherRef));
        } else
        {
            //prevents the shortest path to contain the same edge twice, when turn restriction is around the meeting point
            if ( wrapperTo.getEdgeId(ref) == wrapperOther.getEdgeId(otherRef) )
            {
                return;
            }
            newWeight += turnCostCalc.getTurnCosts(nodeId, wrapperOther.getEdgeId(otherRef),
                    wrapperTo.getEdgeId(ref));
        }

        if ( newWeight < shortest.getWeight() )
        {
            shortest.switchWrapper = backwards;
            shortest.fromRef = ref;
            shortest.toRef = otherRef;
            shortest.setWeight(newWeight);
=======
        double newWeight = weight + parentRefOther.getWeight(otherRef);
        if (newWeight < nativeBestPath.getWeight())
        {
            nativeBestPath.switchWrapper = parentRefFrom == parentRefOther;
            nativeBestPath.fromRef = ref;
            nativeBestPath.toRef = otherRef;
            nativeBestPath.setWeight(newWeight);
>>>>>>> 64179c85
        }
    }

    @Override
    boolean fillEdgesFrom()
    {
<<<<<<< HEAD
        wrapperOther = wrapperTo;
        fillEdges(currFrom, currFromWeight, currFromRef, openSetFrom, wrapperFrom, outEdgeExplorer);
        visitedFromCount++;
        if ( openSetFrom.isEmpty() )
        {
=======
        if (openSetFrom.isEmpty())
>>>>>>> 64179c85
            return false;

        currFromRef = openSetFrom.poll_element();
<<<<<<< HEAD
        currFrom = wrapperFrom.getNode(currFromRef);
        currFromWeight = wrapperFrom.getWeight(currFromRef);
        if ( checkFinishCondition() )
        {
            return false;
        }
=======
        currFrom = parentRefFrom.getNode(currFromRef);
        currFromWeight = parentRefFrom.getWeight(currFromRef);

        parentRefOther = parentRefTo;
        fillEdges(currFrom, currFromWeight, currFromRef, openSetFrom, parentRefFrom, outEdgeExplorer);
        visitedFromCount++;
>>>>>>> 64179c85
        return true;
    }

    @Override
    boolean fillEdgesTo()
    {
<<<<<<< HEAD
        wrapperOther = wrapperFrom;
        fillEdges(currTo, currToWeight, currToRef, openSetTo, wrapperTo, inEdgeExplorer);
        visitedToCount++;
        if ( openSetTo.isEmpty() )
        {
=======
        if (openSetTo.isEmpty())
>>>>>>> 64179c85
            return false;
        currToRef = openSetTo.poll_element();
<<<<<<< HEAD
        currTo = wrapperTo.getNode(currToRef);
        currToWeight = wrapperTo.getWeight(currToRef);
        if ( checkFinishCondition() )
        {
            return false;
        }
        return true;
    }

    @Override
    public int getVisitedNodes()
    {
        return visitedFromCount + visitedToCount;
    }

    private Path checkIndenticalFromAndTo()
    {
        if ( from == to )
        {
            return new Path(graph, flagEncoder);
        }
        return null;
=======
        currTo = parentRefTo.getNode(currToRef);
        currToWeight = parentRefTo.getWeight(currToRef);

        parentRefOther = parentRefFrom;
        fillEdges(currTo, currToWeight, currToRef, openSetTo, parentRefTo, inEdgeExplorer);
        visitedToCount++;
        return true;
>>>>>>> 64179c85
    }

    @Override
    public String getName()
    {
        return "dijkstraNativebi";
    }
}<|MERGE_RESOLUTION|>--- conflicted
+++ resolved
@@ -39,7 +39,6 @@
  * 2. instead of creating references point to the edges itself => we only need an edge+node array
  * and from that can retrieve eg. the distance
  * <p/>
- * 
  * @author Peter Karich
  */
 public class DijkstraBidirection extends AbstractBidirAlgo
@@ -75,25 +74,17 @@
     @Override
     public void initFrom( int from, double dist )
     {
-<<<<<<< HEAD
-        if ( alreadyRun )
-=======
         currFrom = from;
         currFromWeight = dist;
         currFromRef = parentRefFrom.add(from, dist, EdgeIterator.NO_EDGE);
         openSetFrom.insert_(currFromWeight, currFromRef);
         if (currTo >= 0)
->>>>>>> 64179c85
         {
             parentRefOther = parentRefTo;
             updateShortest(currFrom, currFromRef, currToWeight);
         }
     }
 
-<<<<<<< HEAD
-        Path p = checkIndenticalFromAndTo();
-        if ( p != null )
-=======
     @Override
     public void initTo( int to, double dist )
     {
@@ -102,35 +93,17 @@
         currToRef = parentRefTo.add(to, dist, EdgeIterator.NO_EDGE);
         openSetTo.insert_(currToWeight, currToRef);
         if (currFrom >= 0)
->>>>>>> 64179c85
         {
             parentRefOther = parentRefFrom;
             updateShortest(currTo, currToRef, currFromWeight);
         }
     }
 
-<<<<<<< HEAD
-        int finish = 0;
-        while ( finish < 2 )
-        {
-            finish = 0;
-            if ( !fillEdgesFrom() )
-            {
-                finish++;
-            }
-
-            if ( !fillEdgesTo() )
-            {
-                finish++;
-            }
-        }
-=======
     @Override
     protected void initPath()
     {
         nativeBestPath = new PathBidir(graph, flagEncoder, parentRefFrom, parentRefTo);
     }
->>>>>>> 64179c85
 
     @Override
     public Path extractPath()
@@ -139,7 +112,7 @@
     }
 
     @Override
-    void checkState( int fromBase, int fromAdj, int toBase, int toAdj )
+    protected void checkState( int fromBase, int fromAdj, int toBase, int toAdj )
     {
         if (parentRefFrom.isEmpty() || parentRefTo.isEmpty())
             throw new IllegalStateException("Either 'from'-edge or 'to'-edge is inaccessible. From:" + fromBase + ", to:" + toBase);
@@ -161,32 +134,6 @@
     void fillEdges( int currNode, double currWeight, int currRef,
             IntDoubleBinHeap openSet, EdgeWrapper wrapper, EdgeExplorer explorer )
     {
-<<<<<<< HEAD
-
-        boolean backwards = wrapperFrom == wrapperOther;
-
-        explorer.setBaseNode(currNode);
-        while ( explorer.next() )
-        {
-            if ( !accept(explorer) )
-            {
-                continue;
-            }
-            int neighborNode = explorer.getAdjNode();
-            double tmpWeight = weightCalc.getWeight(explorer.getDistance(), explorer.getFlags())
-                    + currWeight;
-            if ( !backwards )
-            {
-                tmpWeight += turnCostCalc.getTurnCosts(currNode, wrapper.getEdgeId(currRef),
-                        explorer.getEdge());
-            } else
-            {
-                tmpWeight += turnCostCalc.getTurnCosts(currNode, explorer.getEdge(),
-                        wrapper.getEdgeId(currRef));
-            }
-            int newRef = wrapper.getRef(neighborNode);
-            if ( newRef < 0 )
-=======
         EdgeIterator iter = explorer.setBaseNode(currNode);
         while (iter.next())
         {
@@ -201,7 +148,6 @@
 
             double tmpWeight = weighting.calcWeight(iter) + currWeight;
             if (newRef < 0)
->>>>>>> 64179c85
             {
                 newRef = wrapper.add(neighborNode, tmpWeight, iter.getEdge());
                 wrapper.putParent(newRef, currRef);
@@ -209,7 +155,7 @@
             } else
             {
                 double weight = wrapper.getWeight(newRef);
-                if ( weight > tmpWeight )
+                if (weight > tmpWeight)
                 {
                     wrapper.putEdgeId(newRef, iter.getEdge());
                     wrapper.putWeight(newRef, tmpWeight);
@@ -224,50 +170,11 @@
 
     void updateShortest( int nodeId, int ref, double weight )
     {
-<<<<<<< HEAD
-        int otherRef = wrapperOther.getRef(nodeId);
-        if ( otherRef < 0 )
-        {
-=======
         int otherRef = parentRefOther.getRef(nodeId);
         if (otherRef < 0)
->>>>>>> 64179c85
             return;
 
-        boolean backwards = wrapperFrom == wrapperOther;
-
         // update μ
-<<<<<<< HEAD
-        double newWeight = weight + wrapperOther.getWeight(otherRef);
-
-        //costs for the turn where forward and backward routing meet each other
-        if ( !backwards )
-        {
-            //prevents the shortest path to contain the same edge twice, when turn restriction is around the meeting point
-            if ( wrapperFrom.getEdgeId(ref) == wrapperOther.getEdgeId(otherRef) )
-            {
-                return;
-            }
-            newWeight += turnCostCalc.getTurnCosts(nodeId, wrapperFrom.getEdgeId(ref),
-                    wrapperOther.getEdgeId(otherRef));
-        } else
-        {
-            //prevents the shortest path to contain the same edge twice, when turn restriction is around the meeting point
-            if ( wrapperTo.getEdgeId(ref) == wrapperOther.getEdgeId(otherRef) )
-            {
-                return;
-            }
-            newWeight += turnCostCalc.getTurnCosts(nodeId, wrapperOther.getEdgeId(otherRef),
-                    wrapperTo.getEdgeId(ref));
-        }
-
-        if ( newWeight < shortest.getWeight() )
-        {
-            shortest.switchWrapper = backwards;
-            shortest.fromRef = ref;
-            shortest.toRef = otherRef;
-            shortest.setWeight(newWeight);
-=======
         double newWeight = weight + parentRefOther.getWeight(otherRef);
         if (newWeight < nativeBestPath.getWeight())
         {
@@ -275,81 +182,31 @@
             nativeBestPath.fromRef = ref;
             nativeBestPath.toRef = otherRef;
             nativeBestPath.setWeight(newWeight);
->>>>>>> 64179c85
-        }
-    }
-
-    @Override
-    boolean fillEdgesFrom()
-    {
-<<<<<<< HEAD
-        wrapperOther = wrapperTo;
-        fillEdges(currFrom, currFromWeight, currFromRef, openSetFrom, wrapperFrom, outEdgeExplorer);
-        visitedFromCount++;
-        if ( openSetFrom.isEmpty() )
-        {
-=======
+        }
+    }
+
+    @Override
+    protected boolean fillEdgesFrom()
+    {
         if (openSetFrom.isEmpty())
->>>>>>> 64179c85
             return false;
 
         currFromRef = openSetFrom.poll_element();
-<<<<<<< HEAD
-        currFrom = wrapperFrom.getNode(currFromRef);
-        currFromWeight = wrapperFrom.getWeight(currFromRef);
-        if ( checkFinishCondition() )
-        {
-            return false;
-        }
-=======
         currFrom = parentRefFrom.getNode(currFromRef);
         currFromWeight = parentRefFrom.getWeight(currFromRef);
 
         parentRefOther = parentRefTo;
         fillEdges(currFrom, currFromWeight, currFromRef, openSetFrom, parentRefFrom, outEdgeExplorer);
         visitedFromCount++;
->>>>>>> 64179c85
         return true;
     }
 
     @Override
-    boolean fillEdgesTo()
-    {
-<<<<<<< HEAD
-        wrapperOther = wrapperFrom;
-        fillEdges(currTo, currToWeight, currToRef, openSetTo, wrapperTo, inEdgeExplorer);
-        visitedToCount++;
-        if ( openSetTo.isEmpty() )
-        {
-=======
+    protected boolean fillEdgesTo()
+    {
         if (openSetTo.isEmpty())
->>>>>>> 64179c85
             return false;
         currToRef = openSetTo.poll_element();
-<<<<<<< HEAD
-        currTo = wrapperTo.getNode(currToRef);
-        currToWeight = wrapperTo.getWeight(currToRef);
-        if ( checkFinishCondition() )
-        {
-            return false;
-        }
-        return true;
-    }
-
-    @Override
-    public int getVisitedNodes()
-    {
-        return visitedFromCount + visitedToCount;
-    }
-
-    private Path checkIndenticalFromAndTo()
-    {
-        if ( from == to )
-        {
-            return new Path(graph, flagEncoder);
-        }
-        return null;
-=======
         currTo = parentRefTo.getNode(currToRef);
         currToWeight = parentRefTo.getWeight(currToRef);
 
@@ -357,7 +214,6 @@
         fillEdges(currTo, currToWeight, currToRef, openSetTo, parentRefTo, inEdgeExplorer);
         visitedToCount++;
         return true;
->>>>>>> 64179c85
     }
 
     @Override
