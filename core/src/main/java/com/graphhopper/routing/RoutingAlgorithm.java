/*
 *  Licensed to GraphHopper and Peter Karich under one or more contributor
 *  license agreements. See the NOTICE file distributed with this work for 
 *  additional information regarding copyright ownership.
 * 
 *  GraphHopper licenses this file to you under the Apache License, 
 *  Version 2.0 (the "License"); you may not use this file except in 
 *  compliance with the License. You may obtain a copy of the License at
 * 
 *       http://www.apache.org/licenses/LICENSE-2.0
 * 
 *  Unless required by applicable law or agreed to in writing, software
 *  distributed under the License is distributed on an "AS IS" BASIS,
 *  WITHOUT WARRANTIES OR CONDITIONS OF ANY KIND, either express or implied.
 *  See the License for the specific language governing permissions and
 *  limitations under the License.
 */
package com.graphhopper.routing;

<<<<<<< HEAD
import com.graphhopper.routing.util.TurnCostCalculation;
import com.graphhopper.routing.util.WeightCalculation;
=======
import com.graphhopper.storage.index.QueryResult;
>>>>>>> 64179c85
import com.graphhopper.util.NotThreadSafe;

/**
 * Calculates the shortest path from the specified node ids. Can be used only once.
 * <p/>
 * @author Peter Karich
 */
@NotThreadSafe
public interface RoutingAlgorithm
{
    /**
     * Calculates the best path between the specified nodes.
     * <p/>
     * @return the path. Call the method found() to make sure that the path is valid.
     */
    Path calcPath( int from, int to );

    /**
     * Calculates the best path between the specified query results from GPS lookup.
     * <p/>
     * Note: The underlying implementation introduces a state of the algorithm and so it is tightly
     * coupled to the query! Reusing this instance should be done carefully: only from within one
     * thread and only via this calcPath method.
     * <p/>
     * @return the path. Call the method found() to make sure that the path is valid.
     */
    Path calcPath( QueryResult from, QueryResult to );

    /**
     * Changes the used turn costs calculation (e.g. turn restriction). Default
     * is turn restriction, if, and only if, turn cost tables are available.
     */
    RoutingAlgorithm turnCosts(TurnCostCalculation calc);

    /**
     * @return name of this algorithm
     */
    String getName();

    /**
     * Returns the visited nodes after searching. Useful for debugging.
     */
    int getVisitedNodes();
}<|MERGE_RESOLUTION|>--- conflicted
+++ resolved
@@ -17,12 +17,8 @@
  */
 package com.graphhopper.routing;
 
-<<<<<<< HEAD
 import com.graphhopper.routing.util.TurnCostCalculation;
-import com.graphhopper.routing.util.WeightCalculation;
-=======
 import com.graphhopper.storage.index.QueryResult;
->>>>>>> 64179c85
 import com.graphhopper.util.NotThreadSafe;
 
 /**
@@ -52,12 +48,6 @@
     Path calcPath( QueryResult from, QueryResult to );
 
     /**
-     * Changes the used turn costs calculation (e.g. turn restriction). Default
-     * is turn restriction, if, and only if, turn cost tables are available.
-     */
-    RoutingAlgorithm turnCosts(TurnCostCalculation calc);
-
-    /**
      * @return name of this algorithm
      */
     String getName();
