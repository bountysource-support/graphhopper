--- conflicted
+++ resolved
@@ -66,20 +66,14 @@
     }
 
     @Override
-<<<<<<< HEAD
     protected GraphTurnCosts createTurnCostsGraph() {
-        return new GraphBuilder().levelTurnCostsGraphCreate();
+        return new GraphBuilder(encodingManager).levelTurnCostsGraphCreate();
     }
 
     @Override
-    public PrepareContractionHierarchies prepareGraph(Graph g, WeightCalculation calc, EdgePropertyEncoder encoder) {
-        PrepareContractionHierarchies ch = new PrepareContractionHierarchies().graph(g).
-                type(calc).vehicle(encoder);
-=======
     public PrepareContractionHierarchies prepareGraph( Graph g, WeightCalculation calc, FlagEncoder encoder )
     {
         PrepareContractionHierarchies ch = new PrepareContractionHierarchies().setGraph(g).setType(calc).setVehicle(encoder);
->>>>>>> 16ec3922
         // hack: prepare matrixgraph only once
         if (g != preparedMatrixGraph)
         {
