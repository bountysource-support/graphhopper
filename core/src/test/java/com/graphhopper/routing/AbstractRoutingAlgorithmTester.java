/*
 *  Licensed to Peter Karich under one or more contributor license 
 *  agreements. See the NOTICE file distributed with this work for 
 *  additional information regarding copyright ownership.
 * 
 *  Peter Karich licenses this file to you under the Apache License, 
 *  Version 2.0 (the "License"); you may not use this file except 
 *  in compliance with the License. You may obtain a copy of the 
 *  License at
 * 
 *       http://www.apache.org/licenses/LICENSE-2.0
 * 
 *  Unless required by applicable law or agreed to in writing, software
 *  distributed under the License is distributed on an "AS IS" BASIS,
 *  WITHOUT WARRANTIES OR CONDITIONS OF ANY KIND, either express or implied.
 *  See the License for the specific language governing permissions and
 *  limitations under the License.
 */
package com.graphhopper.routing;

import static org.junit.Assert.assertEquals;
import static org.junit.Assert.assertFalse;
import static org.junit.Assert.assertTrue;
import gnu.trove.list.TIntList;

import java.io.IOException;
import java.util.Random;
import java.util.zip.GZIPInputStream;

import org.junit.Test;

import com.graphhopper.reader.PrinctonReader;
import com.graphhopper.routing.util.AlgorithmPreparation;
import com.graphhopper.routing.util.CarFlagEncoder;
import com.graphhopper.routing.util.EdgeFilter;
import com.graphhopper.routing.util.FastestCalc;
<<<<<<< HEAD
=======
import com.graphhopper.routing.util.EdgePropertyEncoder;
>>>>>>> 199b579b
import com.graphhopper.routing.util.FootFlagEncoder;
import com.graphhopper.routing.util.ShortestCalc;
import com.graphhopper.routing.util.TurnCostCalculation;
import com.graphhopper.routing.util.TurnCostEncoder;
import com.graphhopper.routing.util.VehicleEncoder;
import com.graphhopper.routing.util.WeightCalculation;
import com.graphhopper.storage.Graph;
import com.graphhopper.storage.GraphBuilder;
import com.graphhopper.storage.GraphTurnCosts;
import com.graphhopper.util.DistanceCalc;
import com.graphhopper.util.EdgeIterator;
import com.graphhopper.util.Helper;
import com.graphhopper.util.StopWatch;
import com.graphhopper.util.TurnCostsIgnoreCalc;
import com.graphhopper.util.TurnRestrictionsCalc;

/**
 *
 * @author Peter Karich
 */
public abstract class AbstractRoutingAlgorithmTester {

    // problem is: matrix graph is expensive to create to cache it in a static variable
    private static Graph matrixGraph;
<<<<<<< HEAD
    protected TurnCostCalculation turnRestrictions = new TurnRestrictionsCalc();
    protected TurnCostCalculation turnIgnore = new TurnCostsIgnoreCalc();
    protected VehicleEncoder carEncoder = new CarFlagEncoder();
    private VehicleEncoder footEncoder = new FootFlagEncoder();
=======
    protected EdgePropertyEncoder carEncoder = new CarFlagEncoder();
    private EdgePropertyEncoder footEncoder = new FootFlagEncoder();
>>>>>>> 199b579b

    protected Graph createGraph() {
        return new GraphBuilder().create();
    }
    
    protected GraphTurnCosts createTurnCostsGraph() {
        return new GraphBuilder().turnCostsGraphCreate();
    }

    public AlgorithmPreparation prepareGraph(Graph g) {
        return prepareGraph(g, new ShortestCalc(), carEncoder);
    }

    public abstract AlgorithmPreparation prepareGraph(Graph g, WeightCalculation calc, EdgePropertyEncoder encoder);

    @Test public void testCalcShortestPath() {
        Graph graph = createTestGraph();
        Path p = prepareGraph(graph).createAlgo().calcPath(0, 7);
        assertEquals(p.toString(), 13, p.distance(), 1e-4);
        assertEquals(p.toString(), 5, p.calcNodes().size());
    }

    // see calc-fastest-graph.svg
    @Test public void testCalcFastestPath() {
        Graph graphShortest = createGraph();
        initFastVsShort(graphShortest);
        Path p1 = prepareGraph(graphShortest, new ShortestCalc(), carEncoder).createAlgo().calcPath(0, 3);
        assertEquals(Helper.createTList(0, 1, 5, 2, 3), p1.calcNodes());
        assertEquals(p1.toString(), 24000, p1.distance(), 1e-6);
        assertEquals(p1.toString(), 8640, p1.time());

        Graph graphFastest = createGraph();
        initFastVsShort(graphFastest);
        Path p2 = prepareGraph(graphFastest, new FastestCalc(carEncoder), carEncoder).createAlgo().calcPath(0, 3);
        assertEquals(Helper.createTList(0, 4, 6, 7, 5, 3), p2.calcNodes());
        assertEquals(p2.toString(), 31000, p2.distance(), 1e-6);
        assertEquals(p2.toString(), 5580, p2.time());
    }

    public static void initNodes(Graph graph, int nodes) {
        for(int i=0;i<nodes;i++){
            graph.setNode(i, 0, 0);
        }
    }
    
    // 0-1-2-3
    // |/|/ /|
    // 4-5-- |
    // |/ \--7
    // 6----/
    void initFastVsShort(Graph graph) {
        initNodes(graph, 8);
        graph.edge(0, 1, 7000, carEncoder.flags(10, false));
        graph.edge(0, 4, 5000, carEncoder.flags(20, false));

        graph.edge(1, 4, 7000, carEncoder.flags(10, true));
        graph.edge(1, 5, 7000, carEncoder.flags(10, true));
        graph.edge(1, 2, 20000, carEncoder.flags(10, true));

        graph.edge(5, 2, 5000, carEncoder.flags(10, false));
        graph.edge(2, 3, 5000, carEncoder.flags(10, false));

        graph.edge(5, 3, 11000, carEncoder.flags(20, false));
        graph.edge(3, 7, 7000, carEncoder.flags(10, false));

        graph.edge(4, 6, 5000, carEncoder.flags(20, false));
        graph.edge(5, 4, 7000, carEncoder.flags(10, false));

        graph.edge(5, 6, 7000, carEncoder.flags(10, false));
        graph.edge(7, 5, 5000, carEncoder.flags(20, false));

        graph.edge(6, 7, 5000, carEncoder.flags(20, true));
    }

    @Test public void testCalcFootPath() {
        Graph graphShortest = createGraph();
        initFootVsCar(graphShortest);
        Path p1 = prepareGraph(graphShortest, new ShortestCalc(), footEncoder).createAlgo().calcPath(0, 7);
        assertEquals(p1.toString(), 17000, p1.distance(), 1e-6);
        assertEquals(p1.toString(), 12240, p1.time());
        assertEquals(Helper.createTList(0, 4, 5, 7), p1.calcNodes());
    }

    void initFootVsCar(Graph graph) {
        initNodes(graph, 8);
        graph.edge(0, 1, 7000, footEncoder.flags(5, true) | carEncoder.flags(10, false));
        graph.edge(0, 4, 5000, footEncoder.flags(5, true) | carEncoder.flags(20, false));

        graph.edge(1, 4, 7000, carEncoder.flags(10, true));
        graph.edge(1, 5, 7000, carEncoder.flags(10, true));
        graph.edge(1, 2, 20000, footEncoder.flags(5, true) | carEncoder.flags(10, true));

        graph.edge(5, 2, 5000, carEncoder.flags(10, false));
        graph.edge(2, 3, 5000, footEncoder.flags(5, true) | carEncoder.flags(10, false));

        graph.edge(5, 3, 11000, carEncoder.flags(20, false));
        graph.edge(3, 7, 7000, footEncoder.flags(5, true) | carEncoder.flags(10, false));

        graph.edge(4, 6, 5000, carEncoder.flags(20, false));
        graph.edge(5, 4, 7000, footEncoder.flags(5, true) | carEncoder.flags(10, false));

        graph.edge(5, 6, 7000, carEncoder.flags(10, false));
        graph.edge(7, 5, 5000, footEncoder.flags(5, true) | carEncoder.flags(20, false));

        graph.edge(6, 7, 5000, carEncoder.flags(20, true));
    }
    
    void initTurnRestrictionsFootVsCar(GraphTurnCosts graph) {
        graph.setNode(8, 0, 0);
        
        initFootVsCar(graph);
        
        int edge_5_8 = graph.edge(5, 8, 3000, footEncoder.flags(5, true) | carEncoder.flags(20, false)).edge();
        graph.edge(8, 5, 3000, footEncoder.flags(5, true) );
        
        int edge_2_8 = graph.edge(2, 8, 3000, footEncoder.flags(5, true) | carEncoder.flags(20, false)).edge();
        graph.edge(8, 2, 3000, footEncoder.flags(5, true) | carEncoder.flags(20, false));
        
        int edge_8_3 = graph.edge(8, 3, 1000, footEncoder.flags(5, true) | carEncoder.flags(20, false)).edge();
        graph.edge(3, 8, 1000, footEncoder.flags(5, true) | carEncoder.flags(20, false));
        
        EdgeIterator e1 = graph.getEdges(5, new EdgeFilter() {
            
            @Override
            public boolean accept(EdgeIterator iter) {
                return iter.baseNode() == 5 && iter.adjNode() == 2;
            }
        });
        assertTrue(e1.next());
       
        
        EdgeIterator e2 = graph.getEdges(2, new EdgeFilter() {
            
            @Override
            public boolean accept(EdgeIterator iter) {
                return iter.baseNode() == 2 && iter.adjNode() == 3;
            }
        });
        assertTrue(e2.next());
        
        graph.turnCosts(8, edge_5_8, edge_8_3, TurnCostEncoder.restriction());
        graph.turnCosts(8, edge_2_8, edge_8_3, TurnCostEncoder.restriction());
        graph.turnCosts(2, e1.edge(), e2.edge(), TurnCostEncoder.restriction());

        
    }

    @Test 
    public void testCalcWithTurnRestrictions_CarPath_turnRestrictions() {
        GraphTurnCosts graph = createTurnCostsGraph();
        initTurnRestrictionsFootVsCar(graph);
        Path p1 = prepareGraph(graph, new ShortestCalc(), carEncoder).createAlgo().calcPath(0, 3);
        
        assertEquals(Helper.createTList(0, 1, 5, 3), p1.calcNodes());
        assertEquals(p1.toString(), 25000, p1.distance(), 1e-6);
        assertEquals(p1.toString(), 7020, p1.time());
        
    }
    
    @Test 
    public void testCalcWithTurnRestrictions_CarPath_ignoreTurnRestrictions() {
        GraphTurnCosts graph = createTurnCostsGraph();
        initTurnRestrictionsFootVsCar(graph);
        Path p1 = prepareGraph(graph, new ShortestCalc(), carEncoder).createAlgo().turnCosts(turnIgnore).calcPath(0, 3);
        assertEquals(Helper.createTList(0, 1, 5, 8, 3), p1.calcNodes());
        assertEquals(p1.toString(), 18000, p1.distance(), 1e-6);
        assertEquals(p1.toString(), 5760, p1.time());
    }
    
    @Test 
    public void testCalcWithTurnRestrictions_FootPath_noTurnRestrictions() {
        GraphTurnCosts graph = createTurnCostsGraph();
        initFootVsCar(graph);
        initTurnRestrictionsFootVsCar(graph);
        Path p1 = prepareGraph(graph, new ShortestCalc(), footEncoder).createAlgo().calcPath(0, 3);
        assertEquals(p1.toString(), 16000, p1.distance(), 1e-6);
        assertEquals(p1.toString(), 11520, p1.time());
        assertEquals(Helper.createTList(0, 4, 5, 8, 3), p1.calcNodes());
    }
    
    protected Graph createTestGraph() {
        Graph graph = createGraph();
        createTestGraph(graph);
        return graph;
    }
        
    // see test-graph.svg !
    protected Graph createTestGraph(Graph graph) {
        initNodes(graph, 8);
        graph.edge(0, 1, 7, true);
        graph.edge(0, 4, 6, true);

        graph.edge(1, 4, 1, true);
        graph.edge(1, 5, 8, true);
        graph.edge(1, 2, 2, true);

        graph.edge(2, 5, 5, true);
        graph.edge(2, 3, 2, true);

        graph.edge(3, 5, 2, true);
        graph.edge(3, 7, 10, true);

        graph.edge(4, 6, 4, true);
        graph.edge(4, 5, 7, true);

        graph.edge(5, 6, 2, true);
        graph.edge(5, 7, 1, true);

        graph.edge(6, 7, 5, true);
        return graph;
    }

    @Test public void testNoPathFound() {
        Graph graph = createGraph();
        assertFalse(prepareGraph(graph).createAlgo().calcPath(0, 1).found());
    }

    @Test public void testWikipediaShortestPath() {
        Graph graph = createWikipediaTestGraph();
        Path p = prepareGraph(graph).createAlgo().calcPath(0, 4);
        assertEquals(p.toString(), 20, p.distance(), 1e-4);
        assertEquals(p.toString(), 4, p.calcNodes().size());
    }

    @Test public void testCalcIfEmptyWay() {
        Graph graph = createTestGraph();
        Path p = prepareGraph(graph).createAlgo().calcPath(0, 0);
        assertEquals(p.toString(), 0, p.calcNodes().size());
        assertEquals(p.toString(), 0, p.distance(), 1e-4);
    }

    @Test public void testCalcIf1EdgeAway() {
        Graph graph = createTestGraph();
        Path p = prepareGraph(graph).createAlgo().calcPath(1, 2);
        assertEquals(Helper.createTList(1, 2), p.calcNodes());
        assertEquals(p.toString(), 2, p.distance(), 1e-4);
    }
    
    @Test public void testTurnCostRestricted() {
        Graph graph = createTestGraphPTurn(createTurnCostsGraph(), TurnCostEncoder.restriction());
        Path p1 = prepareGraph(graph, new ShortestCalc(), carEncoder).createAlgo().turnCosts(turnRestrictions).calcPath(3, 0);
        assertEquals(Helper.createTList(3, 5, 8, 9, 10, 5, 6, 7, 0), p1.calcNodes());
        assertEquals(p1.toString(), 23, p1.distance(), 1e-6);
    }
    
    /*
     * 0---------1
     *  \        |
     *   7->8--9 |
     *   |  |  | |
     *   6--5-10 |
     *      |    |
     * 4----3----2
     * 
     * Outer links are expensive
     * Inner links are cheap
     * Turn restriction: (3,5) to (5,6)
     * One way: (7,8)
     * 
     * Shortest path from 3 to 0 should be 3,5,8,9,10,5,6,7,0 (which contains a p-turn)  
     * 
     */
    protected Graph createTestGraphPTurn(GraphTurnCosts graph, int leftTurnCosts) {
        initNodes(graph, 11);
        //outer lanes
        graph.edge(0, 1, 10, true);
        graph.edge(1, 2, 10, true);        
        graph.edge(2, 3, 5, true);        
        graph.edge(3, 4, 5, true);
        
        //inner lanes
        
        graph.edge(5, 8, 3, true);        
        EdgeIterator edgeTo = graph.edge(5, 6, 3, true);        
        graph.edge(5, 10, 3, true);        
        graph.edge(8, 9, 3, true);        
        graph.edge(9, 10, 3, true);
        graph.edge(6, 7, 3, false);        
        graph.edge(7, 8, 3, false);        
        
        //connections
        EdgeIterator edgeFrom = graph.edge(3, 5, 4, true);        
        graph.edge(7, 0, 4, true);
        
        //turn costs
        graph.turnCosts(5, edgeFrom.edge(), edgeTo.edge(), leftTurnCosts);
        
        return graph;
    }
    
    // see wikipedia-graph.svg !
    protected Graph createWikipediaTestGraph() {
        Graph graph = createGraph();
        initNodes(graph, 6);
        graph.edge(0, 1, 7, true);
        graph.edge(0, 2, 9, true);
        graph.edge(0, 5, 14, true);
        graph.edge(1, 2, 10, true);
        graph.edge(1, 3, 15, true);
        graph.edge(2, 5, 2, true);
        graph.edge(2, 3, 11, true);
        graph.edge(3, 4, 6, true);
        graph.edge(4, 5, 9, true);
        return graph;
    }

    // 0-1-2-3-4
    // |     / |
    // |    8  |
    // \   /   /
    //  7-6-5-/
    public static void initBiGraph(Graph graph) {
        initNodes(graph, 9);
        graph.edge(0, 1, 100, true);
        graph.edge(1, 2, 1, true);
        graph.edge(2, 3, 1, true);
        graph.edge(3, 4, 1, true);
        graph.edge(4, 5, 25, true);
        graph.edge(5, 6, 25, true);
        graph.edge(6, 7, 5, true);
        graph.edge(7, 0, 5, true);
        graph.edge(3, 8, 20, true);
        graph.edge(8, 6, 20, true);
    }

    @Test public void testBidirectional() {
        Graph graph = createGraph();
        initBiGraph(graph);

        // PrepareTowerNodesShortcutsTest.printEdges((LevelGraph) graph);
        Path p = prepareGraph(graph).createAlgo().calcPath(0, 4);
        // PrepareTowerNodesShortcutsTest.printEdges((LevelGraph) graph);
        assertEquals(p.toString(), Helper.createTList(0, 7, 6, 8, 3, 4), p.calcNodes());
        assertEquals(p.toString(), 51, p.distance(), 1e-4);

        p = prepareGraph(graph).createAlgo().calcPath(1, 2);
        assertEquals(p.toString(), 1, p.distance(), 1e-4);
        assertEquals(p.toString(), Helper.createTList(1, 2), p.calcNodes());
    }

    // 1-2-3-4-5
    // |     / |
    // |    9  |
    // \   /   /
    //  8-7-6-/
    @Test public void testBidirectional2() {
        Graph graph = createGraph();
        initNodes(graph, 9);
        graph.edge(0, 1, 100, true);
        graph.edge(1, 2, 1, true);
        graph.edge(2, 3, 1, true);
        graph.edge(3, 4, 1, true);
        graph.edge(4, 5, 20, true);
        graph.edge(5, 6, 10, true);
        graph.edge(6, 7, 5, true);
        graph.edge(7, 0, 5, true);
        graph.edge(3, 8, 20, true);
        graph.edge(8, 6, 20, true);

        Path p = prepareGraph(graph).createAlgo().calcPath(0, 4);
        assertEquals(p.toString(), 40, p.distance(), 1e-4);
        assertEquals(p.toString(), 5, p.calcNodes().size());
        assertEquals(Helper.createTList(0, 7, 6, 5, 4), p.calcNodes());
    }

    @Test
    public void testRekeyBugOfIntBinHeap() {
        // using DijkstraSimple + IntBinHeap then rekey loops endlessly
        Path p = prepareGraph(getMatrixGraph()).createAlgo().calcPath(36, 91);
        assertEquals(12, p.calcNodes().size());

        TIntList list = p.calcNodes();
        if (!Helper.createTList(36, 46, 56, 66, 76, 86, 85, 84, 94, 93, 92, 91).equals(list)
                && !Helper.createTList(36, 46, 56, 66, 76, 86, 85, 84, 83, 82, 92, 91).equals(list))
            assertTrue("wrong locations: " + list.toString(), false);
        assertEquals(66f, p.distance(), 1e-3);
    }

//    @Test
//    public void testBug1() {
//        Path p = prepareGraph(getMatrixGraph()).createAlgo().calcPath(34, 36);
//        assertEquals(Helper.createTList(34, 35, 36), p.calcNodes());
//        assertEquals(3, p.calcNodes().size());
//        assertEquals(17, p.distance(), 1e-5);
//    }

//    @Test
//    public void testCorrectWeight() {
//        Path p = prepareGraph(getMatrixGraph()).createAlgo().calcPath(45, 72);
//        assertEquals(Helper.createTList(45, 44, 54, 64, 74, 73, 72), p.calcNodes());
//        assertEquals(38f, p.distance(), 1e-3);
//    }

    @Test
    public void testCannotCalculateSP() {
        Graph graph = createGraph();
        initNodes(graph, 2);
        graph.edge(0, 1, 1, false);
        graph.edge(1, 2, 1, false);

        Path p = prepareGraph(graph).createAlgo().calcPath(0, 2);
        assertEquals(p.toString(), 3, p.calcNodes().size());
    }

    @Test
    public void testDirectedGraphBug1() {
        Graph graph = createGraph();
        initNodes(graph, 5);
        
        graph.edge(0, 1, 3, false);
        graph.edge(1, 2, 2.99, false);

        graph.edge(0, 3, 2, false);
        graph.edge(3, 4, 3, false);
        graph.edge(4, 2, 1, false);

        Path p = prepareGraph(graph).createAlgo().calcPath(0, 2);
        assertEquals(Helper.createTList(0, 1, 2), p.calcNodes());
        assertEquals(p.toString(), 5.99, p.distance(), 1e-4);
        assertEquals(p.toString(), 3, p.calcNodes().size());
    }

    @Test
    public void testDirectedGraphBug2() {
        Graph graph = createGraph();
        initNodes(graph, 5);
        
        graph.edge(0, 1, 1, false);
        graph.edge(1, 2, 1, false);
        graph.edge(2, 3, 1, false);

        graph.edge(3, 1, 4, true);

        Path p = prepareGraph(graph).createAlgo().calcPath(0, 3);
        assertEquals(Helper.createTList(0, 1, 2, 3), p.calcNodes());
    }

    // a-b-0-c-1
    // |   |  _/\
    // |  /  /  |
    // d-2--3-e-4
    @Test
    public void testWithCoordinates() {
        Graph graph = createGraph();
        graph.setNode(0, 0, 2);
        graph.setNode(1, 0, 3.5);
        graph.setNode(2, 1, 1);
        graph.setNode(3, 1.5, 2.5);
        graph.setNode(4, 0.5, 4.5);

        graph.edge(0, 1, 2, true).wayGeometry(Helper.createPointList(0, 3));
        graph.edge(2, 3, 2, true);
        graph.edge(3, 4, 2, true).wayGeometry(Helper.createPointList(1, 3.5));

        graph.edge(0, 2, 0.8, true).wayGeometry(Helper.createPointList(0, 1.6, 0, 0, 1, 0));
        graph.edge(0, 2, 1.2, true);
        graph.edge(1, 3, 1.3, true);
        graph.edge(1, 4, 1, true);

        AlgorithmPreparation prepare = prepareGraph(graph);
        Path p = prepare.createAlgo().calcPath(4, 0);
        assertEquals(Helper.createTList(4, 1, 0), p.calcNodes());
        assertEquals(Helper.createPointList(0.5, 4.5, 0, 3.5, 0, 3, 0, 2), p.calcPoints());
        assertEquals(291110, p.calcPoints().calculateDistance(new DistanceCalc()), 1);

        // PrepareTowerNodesShortcutsTest.printEdges((LevelGraph) graph);
        p = prepare.createAlgo().calcPath(2, 1);
        // System.out.println(p.toDetailsString());
        assertEquals(Helper.createTList(2, 0, 1), p.calcNodes());
        assertEquals(Helper.createPointList(1, 1, 1, 0, 0, 0, 0, 1.6, 0, 2, 0, 3, 0, 3.5), p.calcPoints());
        assertEquals(611555, p.calcPoints().calculateDistance(new DistanceCalc()), 1);
    }

    @Test public void testPerformance() throws IOException {
        int N = 10;
        int noJvmWarming = N / 4;

        String name = getClass().getSimpleName();
        Random rand = new Random(0);
        Graph graph = createGraph();

        String bigFile = "10000EWD.txt.gz";
        new PrinctonReader(graph).stream(new GZIPInputStream(PrinctonReader.class.getResourceAsStream(bigFile), 8 * (1 << 10))).read();
        AlgorithmPreparation prepare = prepareGraph(graph);
        StopWatch sw = new StopWatch();
        for (int i = 0; i < N; i++) {
            int index1 = Math.abs(rand.nextInt(graph.nodes()));
            int index2 = Math.abs(rand.nextInt(graph.nodes()));
            RoutingAlgorithm d = prepare.createAlgo();
            if (i >= noJvmWarming)
                sw.start();
            Path p = d.calcPath(index1, index2);
            // avoid jvm optimization => call p.distance
            if (i >= noJvmWarming && p.distance() > -1)
                sw.stop();

            // System.out.println("#" + i + " " + name + ":" + sw.getSeconds() + " " + p.nodes());
        }

        float perRun = sw.stop().getSeconds() / ((float) (N - noJvmWarming));
        System.out.println("# " + name + ":" + sw.stop().getSeconds() + ", per run:" + perRun);
        assertTrue("speed to low!? " + perRun + " per run", perRun < 0.07);
    }

    public Graph getMatrixGraph() {
        return getMatrixAlikeGraph();
    }

    public static Graph getMatrixAlikeGraph() {
        if (matrixGraph == null)
            matrixGraph = createMatrixAlikeGraph();
        return matrixGraph;
    }

    private static Graph createMatrixAlikeGraph() {
        int WIDTH = 10;
        int HEIGHT = 15;
        Graph tmp = new GraphBuilder().create();
        initNodes(tmp, WIDTH * HEIGHT);
        int[][] matrix = new int[WIDTH][HEIGHT];
        int counter = 0;
        Random rand = new Random(12);
        boolean print = false;
        for (int h = 0; h < HEIGHT; h++) {
            if (print) {
                for (int w = 0; w < WIDTH; w++) {
                    System.out.print(" |\t           ");
                }
                System.out.println();
            }

            for (int w = 0; w < WIDTH; w++) {
                matrix[w][h] = counter++;

                if (h > 0) {
                    float dist = 5 + Math.abs(rand.nextInt(5));
                    if (print)
                        System.out.print(" " + (int) dist + "\t           ");
                    tmp.edge(matrix[w][h], matrix[w][h - 1], dist, true);
                }
            }
            if (print) {
                System.out.println();
                if (h > 0) {
                    for (int w = 0; w < WIDTH; w++) {
                        System.out.print(" |\t           ");
                    }
                    System.out.println();
                }
            }

            for (int w = 0; w < WIDTH; w++) {
                if (w > 0) {
                    float dist = 5 + Math.abs(rand.nextInt(5));
                    if (print)
                        System.out.print("-- " + (int) dist + "\t-- ");
                    tmp.edge(matrix[w][h], matrix[w - 1][h], dist, true);
                }
                if (print)
                    System.out.print("(" + matrix[w][h] + ")\t");
            }
            if (print)
                System.out.println();
        }

        return tmp;
    }
}<|MERGE_RESOLUTION|>--- conflicted
+++ resolved
@@ -34,15 +34,11 @@
 import com.graphhopper.routing.util.CarFlagEncoder;
 import com.graphhopper.routing.util.EdgeFilter;
 import com.graphhopper.routing.util.FastestCalc;
-<<<<<<< HEAD
-=======
 import com.graphhopper.routing.util.EdgePropertyEncoder;
->>>>>>> 199b579b
 import com.graphhopper.routing.util.FootFlagEncoder;
 import com.graphhopper.routing.util.ShortestCalc;
 import com.graphhopper.routing.util.TurnCostCalculation;
 import com.graphhopper.routing.util.TurnCostEncoder;
-import com.graphhopper.routing.util.VehicleEncoder;
 import com.graphhopper.routing.util.WeightCalculation;
 import com.graphhopper.storage.Graph;
 import com.graphhopper.storage.GraphBuilder;
@@ -62,15 +58,10 @@
 
     // problem is: matrix graph is expensive to create to cache it in a static variable
     private static Graph matrixGraph;
-<<<<<<< HEAD
     protected TurnCostCalculation turnRestrictions = new TurnRestrictionsCalc();
     protected TurnCostCalculation turnIgnore = new TurnCostsIgnoreCalc();
-    protected VehicleEncoder carEncoder = new CarFlagEncoder();
-    private VehicleEncoder footEncoder = new FootFlagEncoder();
-=======
     protected EdgePropertyEncoder carEncoder = new CarFlagEncoder();
     private EdgePropertyEncoder footEncoder = new FootFlagEncoder();
->>>>>>> 199b579b
 
     protected Graph createGraph() {
         return new GraphBuilder().create();
@@ -309,7 +300,7 @@
         assertEquals(p.toString(), 2, p.distance(), 1e-4);
     }
     
-    @Test public void testTurnCostRestricted() {
+    @Test public void testCalcWithTurnRestrictions_PTurnInShortestPath() {
         Graph graph = createTestGraphPTurn(createTurnCostsGraph(), TurnCostEncoder.restriction());
         Path p1 = prepareGraph(graph, new ShortestCalc(), carEncoder).createAlgo().turnCosts(turnRestrictions).calcPath(3, 0);
         assertEquals(Helper.createTList(3, 5, 8, 9, 10, 5, 6, 7, 0), p1.calcNodes());
