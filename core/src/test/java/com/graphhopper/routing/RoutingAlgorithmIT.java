/*
 *  Licensed to GraphHopper and Peter Karich under one or more contributor
 *  license agreements. See the NOTICE file distributed with this work for 
 *  additional information regarding copyright ownership.
 * 
 *  GraphHopper licenses this file to you under the Apache License, 
 *  Version 2.0 (the "License"); you may not use this file except in 
 *  compliance with the License. You may obtain a copy of the License at
 * 
 *       http://www.apache.org/licenses/LICENSE-2.0
 * 
 *  Unless required by applicable law or agreed to in writing, software
 *  distributed under the License is distributed on an "AS IS" BASIS,
 *  WITHOUT WARRANTIES OR CONDITIONS OF ANY KIND, either express or implied.
 *  See the License for the specific language governing permissions and
 *  limitations under the License.
 */
package com.graphhopper.routing;

import com.graphhopper.routing.util.TestAlgoCollector;
import com.graphhopper.GraphHopper;
import com.graphhopper.reader.PrinctonReader;
import com.graphhopper.reader.dem.SRTMProvider;
import com.graphhopper.routing.util.*;
import com.graphhopper.routing.util.EncodingManager;
import com.graphhopper.storage.Graph;
import com.graphhopper.storage.GraphBuilder;
import com.graphhopper.storage.index.LocationIndex;
import com.graphhopper.storage.index.QueryResult;
import com.graphhopper.util.Helper;
import com.graphhopper.util.StopWatch;
import java.io.File;
import java.io.IOException;
import java.util.ArrayList;
import java.util.Collection;
import java.util.List;
import java.util.Map.Entry;
import java.util.Random;
import java.util.concurrent.atomic.AtomicInteger;
import java.util.zip.GZIPInputStream;
import static org.junit.Assert.*;
import org.junit.Before;
import org.junit.Ignore;
import org.junit.Test;

/**
 * Try algorithms, indices and graph storages with real data
 * <p/>
 * @author Peter Karich
 */
public class RoutingAlgorithmIT
{
    TestAlgoCollector testCollector;

    @Before
    public void setUp()
    {
        testCollector = new TestAlgoCollector("core integration tests");
    }

    List<OneRun> createMonacoCar()
    {
        List<OneRun> list = new ArrayList<OneRun>();
<<<<<<< HEAD
        list.add(new OneRun(43.730729, 7.42135, 43.727697, 7.419199, 2581, 102));
        list.add(new OneRun(43.727687, 7.418737, 43.74958, 7.436566, 3586, 162));
        list.add(new OneRun(43.728677, 7.41016, 43.739213, 7.4277, 2560, 131));
        list.add(new OneRun(43.733802, 7.413433, 43.739662, 7.424355, 2227, 128));
        list.add(new OneRun(43.730949, 7.412338, 43.739643, 7.424542, 2101, 110));
=======
        list.add(new OneRun(43.730729, 7.42135, 43.727697, 7.419199, 2581, 91));
        list.add(new OneRun(43.727687, 7.418737, 43.74958, 7.436566, 3586, 126));
        list.add(new OneRun(43.728677, 7.41016, 43.739213, 7.4277, 2561, 107));
        list.add(new OneRun(43.733802, 7.413433, 43.739662, 7.424355, 2227, 105));
        list.add(new OneRun(43.730949, 7.412338, 43.739643, 7.424542, 2101, 100));
>>>>>>> 816e8094
        list.add(new OneRun(43.727592, 7.419333, 43.727712, 7.419333, 0, 1));

        // same special cases where GPS-exact routing could have problems (same edge and neighbor edges)
        list.add(new OneRun(43.727592, 7.419333, 43.727712, 7.41934, 0, 1));
        // on the same edge and very release
        list.add(new OneRun(43.727592, 7.419333, 43.727712, 7.4193, 2, 2));
        // one way stuff
        list.add(new OneRun(43.729445, 7.415063, 43.728856, 7.41472, 107, 4));
        list.add(new OneRun(43.728856, 7.41472, 43.729445, 7.415063, 316, 11));
        return list;
    }

    @Test
    public void testMonaco()
    {
        runAlgo(testCollector, "files/monaco.osm.gz", "target/graph-monaco",
                createMonacoCar(), "CAR", true, "CAR", "shortest", false);
        assertEquals(testCollector.toString(), 0, testCollector.errors.size());
    }

    @Test
    public void testOneWayCircleBug()
    {
        // export from http://www.openstreetmap.org/export#map=19/51.37605/-0.53155
        List<OneRun> list = new ArrayList<OneRun>();
        // going the bit longer way out of the circle
        list.add(new OneRun(51.376197, -0.531576, 51.376509, -0.530863, 153, 14));
        // now exacle the opposite direction: going into the circle (shorter)
        list.add(new OneRun(51.376509, -0.530863, 51.376197, -0.531576, 75, 13));

        runAlgo(testCollector, "files/circle-bug.osm.gz", "target/graph-circle-bug",
                list, "CAR", true, "CAR", "shortest");
        assertEquals(testCollector.toString(), 0, testCollector.errors.size());
    }

    @Test
    public void testMoscow()
    {
        // extracted via ./graphhopper.sh extract "37.582641,55.805261,37.626929,55.824455"
        List<OneRun> list = new ArrayList<OneRun>();
        // choose perpendicular
        // http://localhost:8989/?point=55.818994%2C37.595354&point=55.819175%2C37.596931
        list.add(new OneRun(55.818994, 37.595354, 55.819175, 37.596931, 1052, 14));
        // should choose the closest road not the other one (opposite direction)
        // http://localhost:8989/?point=55.818898%2C37.59661&point=55.819066%2C37.596374
        list.add(new OneRun(55.818898, 37.59661, 55.819066, 37.596374, 24, 2));
        // respect one way!
        // http://localhost:8989/?point=55.819066%2C37.596374&point=55.818898%2C37.59661
        list.add(new OneRun(55.819066, 37.596374, 55.818898, 37.59661, 1114, 23));
        runAlgo(testCollector, "files/moscow.osm.gz", "target/graph-moscow",
                list, "CAR", true, "CAR", "fastest", false);
        assertEquals(testCollector.toString(), 0, testCollector.errors.size());
    }

    @Test
    public void testMonacoFastest()
    {
        List<OneRun> list = createMonacoCar();
        list.get(0).locs = 105;
        list.get(3).dist = 2276;
        list.get(3).locs = 133;
        list.get(4).dist = 2150;
        list.get(4).locs = 115;
        runAlgo(testCollector, "files/monaco.osm.gz", "target/graph-monaco",
                list, "CAR", true, "CAR", "fastest", false);
        assertEquals(testCollector.toString(), 0, testCollector.errors.size());
    }

    @Test
    public void testMonacoMixed()
    {
        // Additional locations are inserted because of new crossings from foot to highway paths!
        // Distance is the same.
        List<OneRun> list = createMonacoCar();
<<<<<<< HEAD
        list.get(0).locs = 107;
        list.get(1).locs = 165;
        list.get(2).locs = 132;
        list.get(3).locs = 132;
        list.get(4).locs = 114;
=======
        list.get(0).locs = 101;
        list.get(1).locs = 135;
        list.get(2).locs = 110;
        list.get(3).locs = 117;
        list.get(4).locs = 106;
>>>>>>> 816e8094

        runAlgo(testCollector, "files/monaco.osm.gz", "target/graph-monaco",
                list, "CAR,FOOT", false, "CAR", "shortest", false);
        assertEquals(testCollector.toString(), 0, testCollector.errors.size());
    }

    List<OneRun> createMonacoFoot()
    {
        List<OneRun> list = new ArrayList<OneRun>();
        list.add(new OneRun(43.730729, 7.421288, 43.727697, 7.419199, 1566, 92));
        list.add(new OneRun(43.727687, 7.418737, 43.74958, 7.436566, 3435, 132));
        list.add(new OneRun(43.728677, 7.41016, 43.739213, 7.427806, 2085, 111));
        list.add(new OneRun(43.733802, 7.413433, 43.739662, 7.424355, 1425, 89));
        return list;
    }

    @Test
    public void testMonacoFoot()
    {
        runAlgo(testCollector, "files/monaco.osm.gz", "target/graph-monaco",
                createMonacoFoot(), "FOOT", true, "FOOT", "shortest", false);
        assertEquals(testCollector.toString(), 0, testCollector.errors.size());
    }

    @Test
    public void testMonacoFoot3D()
    {
        // same number of points as testMonaceFoot results but longer distance due to elevation difference
        List<OneRun> list = createMonacoFoot();
        list.get(0).dist = 1634;
        list.get(1).dist = 3610;
        list.get(2).dist = 2193;
        list.get(3).dist = 1498;

        runAlgo(testCollector, "files/monaco.osm.gz", "target/graph-monaco",
                list, "FOOT", true, "FOOT", "shortest", true);
        assertEquals(testCollector.toString(), 0, testCollector.errors.size());
    }
    
    @Test
    public void testMonacoBike3D_twoSpeedsPerEdge()
    {
        List<OneRun> list = new ArrayList<OneRun>();
        list.add(new OneRun(43.730864, 7.420771, 43.727687, 7.418737, 1724, 85));
        list.add(new OneRun(43.727687, 7.418737, 43.74958, 7.436566, 3835, 171));
        list.add(new OneRun(43.728677, 7.41016, 43.739213, 7.427806, 2436, 121));
        list.add(new OneRun(43.733802, 7.413433, 43.739662, 7.424355, 1610, 85));

        // try reverse direction
        list.add(new OneRun(43.727687, 7.418737, 43.730864, 7.420771, 2624, 116));
        list.add(new OneRun(43.74958, 7.436566, 43.727687, 7.418737, 4255, 159));
        list.add(new OneRun(43.739213, 7.427806, 43.728677, 7.41016, 2863, 147));
        list.add(new OneRun(43.739662, 7.424355, 43.733802, 7.413433, 1869, 110));
        runAlgo(testCollector, "files/monaco.osm.gz", "target/graph-monaco",
                list, "BIKE2", true, "BIKE2", "fastest", true);
        assertEquals(testCollector.toString(), 0, testCollector.errors.size());
    }

    @Test
    public void testMonacoBike()
    {
        List<OneRun> list = new ArrayList<OneRun>();
        list.add(new OneRun(43.730864, 7.420771, 43.727687, 7.418737, 1641, 85));
        list.add(new OneRun(43.727687, 7.418737, 43.74958, 7.436566, 3580, 163));
        list.add(new OneRun(43.728677, 7.41016, 43.739213, 7.427806, 2323, 121));
        list.add(new OneRun(43.733802, 7.413433, 43.739662, 7.424355, 1434, 89));
        runAlgo(testCollector, "files/monaco.osm.gz", "target/graph-monaco",
                list, "BIKE", true, "BIKE", "shortest", false);
        assertEquals(testCollector.toString(), 0, testCollector.errors.size());
    }

    @Test
    public void testMonacoMountainBike()
    {
        List<OneRun> list = new ArrayList<OneRun>();
        list.add(new OneRun(43.730864, 7.420771, 43.727687, 7.418737, 2332, 107));
        list.add(new OneRun(43.727687, 7.418737, 43.74958, 7.436566, 3588, 165));
        list.add(new OneRun(43.728677, 7.41016, 43.739213, 7.427806, 2323, 121));
        list.add(new OneRun(43.733802, 7.413433, 43.739662, 7.424355, 1475, 88));
        runAlgo(testCollector, "files/monaco.osm.gz", "target/graph-monaco",
                list, "MTB", true, "MTB", "fastest", false);
        assertEquals(testCollector.toString(), 0, testCollector.errors.size());

        runAlgo(testCollector, "files/monaco.osm.gz", "target/graph-monaco",
                list, "BIKE,MTB,RACINGBIKE", false, "MTB", "fastest", false);
        assertEquals(testCollector.toString(), 0, testCollector.errors.size());
    }

    @Test
    public void testMonacoRacingBike()
    {
        List<OneRun> list = new ArrayList<OneRun>();
        list.add(new OneRun(43.730864, 7.420771, 43.727687, 7.418737, 2597, 115));
        list.add(new OneRun(43.727687, 7.418737, 43.74958, 7.436566, 3615, 179));
        list.add(new OneRun(43.728677, 7.41016, 43.739213, 7.427806, 2323, 121));
        list.add(new OneRun(43.733802, 7.413433, 43.739662, 7.424355, 1490, 84));
        runAlgo(testCollector, "files/monaco.osm.gz", "target/graph-monaco",
                list, "RACINGBIKE", true, "RACINGBIKE", "fastest", false);
        assertEquals(testCollector.toString(), 0, testCollector.errors.size());

        runAlgo(testCollector, "files/monaco.osm.gz", "target/graph-monaco",
                list, "CAR,BIKE,RACINGBIKE", false, "RACINGBIKE", "fastest", false);
        assertEquals(testCollector.toString(), 0, testCollector.errors.size());
    }

    @Test
    public void testKremsBikeRelation()
    {
        List<OneRun> list = new ArrayList<OneRun>();
        list.add(new OneRun(48.409523, 15.602394, 48.375466, 15.72916, 12489, 155));
        list.add(new OneRun(48.410061, 15.63951, 48.411386, 15.604899, 3077, 75));
        list.add(new OneRun(48.412294, 15.62007, 48.398306, 15.609667, 3965, 93));

        runAlgo(testCollector, "files/krems.osm.gz", "target/graph-krems",
                list, "BIKE", true, "BIKE", "fastest", false);
        assertEquals(testCollector.toString(), 0, testCollector.errors.size());

        runAlgo(testCollector, "files/krems.osm.gz", "target/graph-krems",
                list, "CAR,BIKE,MTB", false, "BIKE", "fastest", false);
        assertEquals(testCollector.toString(), 0, testCollector.errors.size());
    }

    @Test
    public void testKremsMountainBikeRelation()
    {
        List<OneRun> list = new ArrayList<OneRun>();
        list.add(new OneRun(48.409523, 15.602394, 48.375466, 15.72916, 12479, 153));
        list.add(new OneRun(48.410061, 15.63951, 48.411386, 15.604899, 3164, 91));
        list.add(new OneRun(48.412294, 15.62007, 48.398306, 15.609667, 3965, 93));

        runAlgo(testCollector, "files/krems.osm.gz", "target/graph-krems",
                list, "MTB", true, "MTB", "fastest", false);
        assertEquals(testCollector.toString(), 0, testCollector.errors.size());

        runAlgo(testCollector, "files/krems.osm.gz", "target/graph-krems",
                list, "CAR,BIKE,MTB", false, "MTB", "fastest", false);
        assertEquals(testCollector.toString(), 0, testCollector.errors.size());
    }

    List<OneRun> createAndorra()
    {
        List<OneRun> list = new ArrayList<OneRun>();
        list.add(new OneRun(42.56819, 1.603231, 42.571034, 1.520662, 17710, 498));
        list.add(new OneRun(42.529176, 1.571302, 42.571034, 1.520662, 11408, 287));
        return list;
    }

    @Test
    public void testAndorra()
    {
        runAlgo(testCollector, "files/andorra.osm.gz", "target/graph-andorra",
                createAndorra(), "CAR", true, "CAR", "shortest", false);
        assertEquals(testCollector.toString(), 0, testCollector.errors.size());
    }

    @Test
    public void testAndorraPbf()
    {
        runAlgo(testCollector, "files/andorra.osm.pbf", "target/graph-andorra",
                createAndorra(), "CAR", true, "CAR", "shortest", false);
        assertEquals(testCollector.toString(), 0, testCollector.errors.size());
    }

    @Test
    public void testAndorraFoot()
    {
        List<OneRun> list = createAndorra();
        list.get(0).dist = 16354;
        list.get(0).locs = 633;
        list.get(1).dist = 12701;
        list.get(1).locs = 427;

        runAlgo(testCollector, "files/andorra.osm.gz", "target/graph-andorra",
                list, "FOOT", true, "FOOT", "shortest", false);
        assertEquals(testCollector.toString(), 0, testCollector.errors.size());
    }

    @Test
    public void testCampoGrande()
    {
        // test not only NE quadrant of earth!

        // bzcat campo-grande.osm.bz2 
        //   | ./bin/osmosis --read-xml enableDateParsing=no file=- --bounding-box top=-20.4 left=-54.6 bottom=-20.6 right=-54.5 --write-xml file=- 
        //   | bzip2 > campo-grande.extracted.osm.bz2
        List<OneRun> list = new ArrayList<OneRun>();
        list.add(new OneRun(-20.4, -54.6, -20.6, -54.54, 25515, 267));
        list.add(new OneRun(-20.43, -54.54, -20.537, -54.674, 18009, 234));
        runAlgo(testCollector, "files/campo-grande.osm.gz", "target/graph-campo-grande", list,
                "CAR", false, "CAR", "shortest", false);
        assertEquals(testCollector.toString(), 0, testCollector.errors.size());
    }

    void runAlgo( TestAlgoCollector testCollector, String osmFile,
            String graphFile, List<OneRun> forEveryAlgo, String importVehicles,
            boolean ch, String vehicle, String weightCalcStr, boolean is3D )
    {
        AlgorithmPreparation tmpPrepare = null;
        OneRun tmpOneRun = null;
        try
        {
            Helper.removeDir(new File(graphFile));
            GraphHopper hopper = new GraphHopper().
                    setInMemory(true).
<<<<<<< HEAD
                    // avoid that path.getDistance is too different to path.getPoint.calcDistance
                    setWayPointMaxDistance(0.1).
                    setOSMFile(osmFile).
                    disableCHShortcuts().
                    setGraphHopperLocation(graphFile).
                    setEncodingManager(new EncodingManager(importVehicles));
            if (is3D)
            {

                hopper.setElevationProvider(new SRTMProvider().setCacheDir(new File("./files")));
            }

            hopper.importOrLoad();
=======
                    setOSMFile(osmFile).
                    disableCHShortcuts().
                    setGraphHopperLocation(graphFile).
                    setEncodingManager(new EncodingManager(importVehicles)).
                    importOrLoad();
>>>>>>> 816e8094

            FlagEncoder encoder = hopper.getEncodingManager().getEncoder(vehicle);
            Weighting weighting = new ShortestWeighting();
            if ("fastest".equalsIgnoreCase(weightCalcStr))
                weighting = new FastestWeighting(encoder);

            Collection<Entry<AlgorithmPreparation, LocationIndex>> prepares = RoutingAlgorithmSpecialAreaTests.
                    createAlgos(hopper.getGraph(), hopper.getLocationIndex(), encoder, ch, weighting, hopper.getEncodingManager());
            EdgeFilter edgeFilter = new DefaultEdgeFilter(encoder);
            for (Entry<AlgorithmPreparation, LocationIndex> entry : prepares)
            {
                tmpPrepare = entry.getKey();
                LocationIndex idx = entry.getValue();
                for (OneRun oneRun : forEveryAlgo)
                {
                    tmpOneRun = oneRun;
                    QueryResult from = idx.findClosest(oneRun.fromLat, oneRun.fromLon, edgeFilter);
                    QueryResult to = idx.findClosest(oneRun.toLat, oneRun.toLon, edgeFilter);
                    testCollector.assertDistance(tmpPrepare.createAlgo(), from, to, oneRun.dist, oneRun.locs);
                }
            }
        } catch (Exception ex)
        {
            if (tmpPrepare == null)
                throw new RuntimeException("cannot handle file " + osmFile, ex);

            throw new RuntimeException("cannot handle " + tmpPrepare.toString() + ", for " + tmpOneRun
                    + ", file " + osmFile, ex);
        } finally
        {
            // Helper.removeDir(new File(graphFile));
        }
    }

    @Test
    public void testPerformance() throws IOException
    {
        int N = 10;
        int noJvmWarming = N / 4;

        Random rand = new Random(0);
        EncodingManager eManager = new EncodingManager("CAR");
        FlagEncoder encoder = eManager.getEncoder("CAR");
        Graph graph = new GraphBuilder(eManager).create();

        String bigFile = "10000EWD.txt.gz";
        new PrinctonReader(graph).setStream(new GZIPInputStream(PrinctonReader.class.getResourceAsStream(bigFile), 8 * (1 << 10))).read();
        Collection<Entry<AlgorithmPreparation, LocationIndex>> prepares = RoutingAlgorithmSpecialAreaTests.
                createAlgos(graph, null, encoder, false, new ShortestWeighting(), eManager);
        for (Entry<AlgorithmPreparation, LocationIndex> entry : prepares)
        {
            AlgorithmPreparation prepare = entry.getKey();
            StopWatch sw = new StopWatch();
            for (int i = 0; i < N; i++)
            {
                int node1 = Math.abs(rand.nextInt(graph.getNodes()));
                int node2 = Math.abs(rand.nextInt(graph.getNodes()));
                RoutingAlgorithm d = prepare.createAlgo();
                if (i >= noJvmWarming)
                    sw.start();

                Path p = d.calcPath(node1, node2);
                // avoid jvm optimization => call p.distance
                if (i >= noJvmWarming && p.getDistance() > -1)
                    sw.stop();

                // System.out.println("#" + i + " " + name + ":" + sw.getSeconds() + " " + p.nodes());
            }

            float perRun = sw.stop().getSeconds() / ((float) (N - noJvmWarming));
            System.out.println("# " + getClass().getSimpleName() + " " + prepare.createAlgo().getName()
                    + ":" + sw.stop().getSeconds() + ", per run:" + perRun);
            assertTrue("speed to low!? " + perRun + " per run", perRun < 0.08);
        }
    }

    @Test
    public void testMonacoParallel() throws IOException
    {
        System.out.println("testMonacoParallel takes a bit time...");
        String graphFile = "target/graph-monaco";
        Helper.removeDir(new File(graphFile));
        final EncodingManager encodingManager = new EncodingManager("CAR");
        GraphHopper hopper = new GraphHopper().setInMemory(true).setEncodingManager(encodingManager).
                disableCHShortcuts().
                setWayPointMaxDistance(0.1).
                setOSMFile("files/monaco.osm.gz").setGraphHopperLocation(graphFile).
                importOrLoad();
        final Graph g = hopper.getGraph();
        final LocationIndex idx = hopper.getLocationIndex();
        final List<OneRun> instances = createMonacoCar();
        List<Thread> threads = new ArrayList<Thread>();
        final AtomicInteger integ = new AtomicInteger(0);
        int MAX = 100;
        FlagEncoder carEncoder = encodingManager.getEncoder("CAR");

        // testing if algorithms are independent. should be. so test only two algorithms. 
        // also the preparing is too costly to be called for every thread
        int algosLength = 2;
        Weighting weighting = new ShortestWeighting();
        final EdgeFilter filter = new DefaultEdgeFilter(carEncoder);
        for (int no = 0; no < MAX; no++)
        {
            for (int instanceNo = 0; instanceNo < instances.size(); instanceNo++)
            {
                RoutingAlgorithm[] algos = new RoutingAlgorithm[]
                {
                    new AStar(g, carEncoder, weighting),
                    new DijkstraBidirectionRef(g, carEncoder, weighting)
                };
                for (final RoutingAlgorithm algo : algos)
                {
                    // an algorithm is not thread safe! reuse via clear() is ONLY appropriated if used from same thread!
                    final int instanceIndex = instanceNo;
                    Thread t = new Thread()
                    {
                        @Override
                        public void run()
                        {
                            OneRun oneRun = instances.get(instanceIndex);
                            QueryResult from = idx.findClosest(oneRun.fromLat, oneRun.fromLon, filter);
                            QueryResult to = idx.findClosest(oneRun.toLat, oneRun.toLon, filter);
                            testCollector.assertDistance(algo, from, to, oneRun.dist, oneRun.locs);
                            integ.addAndGet(1);
                        }
                    };
                    t.start();
                    threads.add(t);
                }
            }
        }

        for (Thread t : threads)
        {
            try
            {
                t.join();
            } catch (InterruptedException ex)
            {
                throw new RuntimeException(ex);
            }
        }

        assertEquals(MAX * algosLength * instances.size(), integ.get());
        assertEquals(testCollector.toString(), 0, testCollector.errors.size());
        hopper.close();
    }

    static class OneRun
    {
        double fromLat, fromLon;
        double toLat, toLon;
        double dist;
        int locs;

        public OneRun( double fromLat, double fromLon, double toLat, double toLon, double dist, int locs )
        {
            this.fromLat = fromLat;
            this.fromLon = fromLon;
            this.toLat = toLat;
            this.toLon = toLon;
            this.dist = dist;
            this.locs = locs;
        }

        @Override
        public String toString()
        {
            return fromLat + "," + fromLon + " -> " + toLat + "," + toLon + " with dist " + dist + " and locs " + locs;
        }
    }
}<|MERGE_RESOLUTION|>--- conflicted
+++ resolved
@@ -61,19 +61,11 @@
     List<OneRun> createMonacoCar()
     {
         List<OneRun> list = new ArrayList<OneRun>();
-<<<<<<< HEAD
         list.add(new OneRun(43.730729, 7.42135, 43.727697, 7.419199, 2581, 102));
         list.add(new OneRun(43.727687, 7.418737, 43.74958, 7.436566, 3586, 162));
         list.add(new OneRun(43.728677, 7.41016, 43.739213, 7.4277, 2560, 131));
         list.add(new OneRun(43.733802, 7.413433, 43.739662, 7.424355, 2227, 128));
         list.add(new OneRun(43.730949, 7.412338, 43.739643, 7.424542, 2101, 110));
-=======
-        list.add(new OneRun(43.730729, 7.42135, 43.727697, 7.419199, 2581, 91));
-        list.add(new OneRun(43.727687, 7.418737, 43.74958, 7.436566, 3586, 126));
-        list.add(new OneRun(43.728677, 7.41016, 43.739213, 7.4277, 2561, 107));
-        list.add(new OneRun(43.733802, 7.413433, 43.739662, 7.424355, 2227, 105));
-        list.add(new OneRun(43.730949, 7.412338, 43.739643, 7.424542, 2101, 100));
->>>>>>> 816e8094
         list.add(new OneRun(43.727592, 7.419333, 43.727712, 7.419333, 0, 1));
 
         // same special cases where GPS-exact routing could have problems (same edge and neighbor edges)
@@ -100,12 +92,12 @@
         // export from http://www.openstreetmap.org/export#map=19/51.37605/-0.53155
         List<OneRun> list = new ArrayList<OneRun>();
         // going the bit longer way out of the circle
-        list.add(new OneRun(51.376197, -0.531576, 51.376509, -0.530863, 153, 14));
+        list.add(new OneRun(51.376197, -0.531576, 51.376509, -0.530863, 153, 19));
         // now exacle the opposite direction: going into the circle (shorter)
         list.add(new OneRun(51.376509, -0.530863, 51.376197, -0.531576, 75, 13));
 
         runAlgo(testCollector, "files/circle-bug.osm.gz", "target/graph-circle-bug",
-                list, "CAR", true, "CAR", "shortest");
+                list, "CAR", true, "CAR", "shortest", false);
         assertEquals(testCollector.toString(), 0, testCollector.errors.size());
     }
 
@@ -148,19 +140,11 @@
         // Additional locations are inserted because of new crossings from foot to highway paths!
         // Distance is the same.
         List<OneRun> list = createMonacoCar();
-<<<<<<< HEAD
         list.get(0).locs = 107;
         list.get(1).locs = 165;
         list.get(2).locs = 132;
         list.get(3).locs = 132;
         list.get(4).locs = 114;
-=======
-        list.get(0).locs = 101;
-        list.get(1).locs = 135;
-        list.get(2).locs = 110;
-        list.get(3).locs = 117;
-        list.get(4).locs = 106;
->>>>>>> 816e8094
 
         runAlgo(testCollector, "files/monaco.osm.gz", "target/graph-monaco",
                 list, "CAR,FOOT", false, "CAR", "shortest", false);
@@ -192,7 +176,7 @@
         List<OneRun> list = createMonacoFoot();
         list.get(0).dist = 1634;
         list.get(1).dist = 3610;
-        list.get(2).dist = 2193;
+        list.get(2).dist = 2174;
         list.get(3).dist = 1498;
 
         runAlgo(testCollector, "files/monaco.osm.gz", "target/graph-monaco",
@@ -206,13 +190,13 @@
         List<OneRun> list = new ArrayList<OneRun>();
         list.add(new OneRun(43.730864, 7.420771, 43.727687, 7.418737, 1724, 85));
         list.add(new OneRun(43.727687, 7.418737, 43.74958, 7.436566, 3835, 171));
-        list.add(new OneRun(43.728677, 7.41016, 43.739213, 7.427806, 2436, 121));
+        list.add(new OneRun(43.728677, 7.41016, 43.739213, 7.427806, 2417, 122));
         list.add(new OneRun(43.733802, 7.413433, 43.739662, 7.424355, 1610, 85));
 
         // try reverse direction
         list.add(new OneRun(43.727687, 7.418737, 43.730864, 7.420771, 2624, 116));
         list.add(new OneRun(43.74958, 7.436566, 43.727687, 7.418737, 4255, 159));
-        list.add(new OneRun(43.739213, 7.427806, 43.728677, 7.41016, 2863, 147));
+        list.add(new OneRun(43.739213, 7.427806, 43.728677, 7.41016, 2844, 149));
         list.add(new OneRun(43.739662, 7.424355, 43.733802, 7.413433, 1869, 110));
         runAlgo(testCollector, "files/monaco.osm.gz", "target/graph-monaco",
                 list, "BIKE2", true, "BIKE2", "fastest", true);
@@ -271,7 +255,7 @@
     {
         List<OneRun> list = new ArrayList<OneRun>();
         list.add(new OneRun(48.409523, 15.602394, 48.375466, 15.72916, 12489, 155));
-        list.add(new OneRun(48.410061, 15.63951, 48.411386, 15.604899, 3077, 75));
+        list.add(new OneRun(48.410061, 15.63951, 48.411386, 15.604899, 3077, 81));
         list.add(new OneRun(48.412294, 15.62007, 48.398306, 15.609667, 3965, 93));
 
         runAlgo(testCollector, "files/krems.osm.gz", "target/graph-krems",
@@ -365,7 +349,6 @@
             Helper.removeDir(new File(graphFile));
             GraphHopper hopper = new GraphHopper().
                     setInMemory(true).
-<<<<<<< HEAD
                     // avoid that path.getDistance is too different to path.getPoint.calcDistance
                     setWayPointMaxDistance(0.1).
                     setOSMFile(osmFile).
@@ -373,19 +356,9 @@
                     setGraphHopperLocation(graphFile).
                     setEncodingManager(new EncodingManager(importVehicles));
             if (is3D)
-            {
-
-                hopper.setElevationProvider(new SRTMProvider().setCacheDir(new File("./files")));
-            }
+                hopper.setElevationProvider(new SRTMProvider().setCacheDir(new File("./files")));            
 
             hopper.importOrLoad();
-=======
-                    setOSMFile(osmFile).
-                    disableCHShortcuts().
-                    setGraphHopperLocation(graphFile).
-                    setEncodingManager(new EncodingManager(importVehicles)).
-                    importOrLoad();
->>>>>>> 816e8094
 
             FlagEncoder encoder = hopper.getEncodingManager().getEncoder(vehicle);
             Weighting weighting = new ShortestWeighting();
