/*
 *  Licensed to GraphHopper and Peter Karich under one or more contributor
 *  license agreements. See the NOTICE file distributed with this work for
 *  additional information regarding copyright ownership.
 *
 *  GraphHopper licenses this file to you under the Apache License,
 *  Version 2.0 (the "License"); you may not use this file except in
 *  compliance with the License. You may obtain a copy of the License at
 *
 *       http://www.apache.org/licenses/LICENSE-2.0
 *
 *  Unless required by applicable law or agreed to in writing, software
 *  distributed under the License is distributed on an "AS IS" BASIS,
 *  WITHOUT WARRANTIES OR CONDITIONS OF ANY KIND, either express or implied.
 *  See the License for the specific language governing permissions and
 *  limitations under the License.
 */
package com.graphhopper.routing;

import com.graphhopper.routing.util.EncodingManager;
import com.graphhopper.routing.util.FlagEncoder;
import com.graphhopper.storage.Graph;
import com.graphhopper.storage.GraphHopperStorage;
<<<<<<< HEAD
import com.graphhopper.storage.NodeAccess;
=======
import com.graphhopper.storage.GraphStorage;
>>>>>>> 816e8094
import com.graphhopper.storage.RAMDirectory;
import com.graphhopper.storage.index.QueryResult;
import static com.graphhopper.storage.index.QueryResult.Position.*;
import com.graphhopper.util.*;
import com.graphhopper.util.shapes.GHPoint;
import gnu.trove.map.TIntObjectMap;
import java.util.Arrays;
<<<<<<< HEAD
=======
import org.junit.After;
>>>>>>> 816e8094
import org.junit.Test;
import static org.junit.Assert.*;
import org.junit.Before;

/**
 *
 * @author Peter Karich
 */
public class QueryGraphTest
{
    private final EncodingManager encodingManager = new EncodingManager("CAR");
    private GraphStorage g;

    @Before
    public void setUp()
    {
        g = new GraphHopperStorage(new RAMDirectory(), encodingManager).create(100);
    }

    @After
    public void tearDown()
    {
        g.close();
    }

    void initGraph( Graph g )
    {
        //
        //  /*-*\
        // 0     1
        // |
        // 2
        NodeAccess na = g.getNodeAccess();
        na.setNode(0, 1, 0);
        na.setNode(1, 1, 2.5);
        na.setNode(2, 0, 0);
        g.edge(0, 2, 10, true);
        g.edge(0, 1, 10, true).setWayGeometry(Helper.createPointList(1.5, 1, 1.5, 1.5));
    }

    @Test
    public void testOneVirtualNode()
    {
<<<<<<< HEAD
        EncodingManager encodingManager = new EncodingManager("CAR");
        Graph g = new GraphHopperStorage(new RAMDirectory(), encodingManager, false).create(100);
=======
>>>>>>> 816e8094
        initGraph(g);
        EdgeExplorer expl = g.createEdgeExplorer();

        // snap directly to tower node => pointList could get of size 1?!?      
        // a)
        EdgeIterator iter = expl.setBaseNode(2);
        iter.next();

        QueryGraph queryGraph = new QueryGraph(g);
        QueryResult res = createLocationResult(1, -1, iter, 0, TOWER);
        queryGraph.lookup(Arrays.asList(res));
        assertEquals(new GHPoint(0, 0), res.getSnappedPoint());

        // b)
        res = createLocationResult(1, -1, iter, 1, TOWER);
        queryGraph = new QueryGraph(g);
        queryGraph.lookup(Arrays.asList(res));
        assertEquals(new GHPoint(1, 0), res.getSnappedPoint());
        // c)
        iter = expl.setBaseNode(1);
        iter.next();
        res = createLocationResult(1.2, 2.7, iter, 0, TOWER);
        queryGraph = new QueryGraph(g);
        queryGraph.lookup(Arrays.asList(res));
        assertEquals(new GHPoint(1, 2.5), res.getSnappedPoint());

        // node number stays
        assertEquals(3, queryGraph.getNodes());

        // snap directly to pillar node
        queryGraph = new QueryGraph(g);
        iter = expl.setBaseNode(1);
        iter.next();
        res = createLocationResult(2, 1.5, iter, 1, PILLAR);
        queryGraph.lookup(Arrays.asList(res));
        assertEquals(new GHPoint(1.5, 1.5), res.getSnappedPoint());
        assertEquals(3, res.getClosestNode());
        assertEquals(4, getPoints(queryGraph, 0, 3).getSize());
        assertEquals(3, getPoints(queryGraph, 3, 1).getSize());

        queryGraph = new QueryGraph(g);
        res = createLocationResult(2, 1.7, iter, 1, PILLAR);
        queryGraph.lookup(Arrays.asList(res));
        assertEquals(new GHPoint(1.5, 1.5), res.getSnappedPoint());
        assertEquals(3, res.getClosestNode());
        assertEquals(4, getPoints(queryGraph, 0, 3).getSize());
        assertEquals(3, getPoints(queryGraph, 3, 1).getSize());

        // snap to edge which has pillar nodes        
        queryGraph = new QueryGraph(g);
        res = createLocationResult(1.5, 2, iter, 0, EDGE);
        queryGraph.lookup(Arrays.asList(res));
        assertEquals(new GHPoint(1.300019, 1.899962), res.getSnappedPoint());
        assertEquals(3, res.getClosestNode());
        assertEquals(4, getPoints(queryGraph, 0, 3).getSize());
        assertEquals(3, getPoints(queryGraph, 3, 1).getSize());

        // snap to edge which has no pillar nodes
        queryGraph = new QueryGraph(g);
        iter = expl.setBaseNode(2);
        iter.next();
        res = createLocationResult(0.5, 0.1, iter, 0, EDGE);
        queryGraph.lookup(Arrays.asList(res));
        assertEquals(new GHPoint(0.5, 0), res.getSnappedPoint());
        assertEquals(3, res.getClosestNode());
        assertEquals(2, getPoints(queryGraph, 0, 3).getSize());
        assertEquals(3, getPoints(queryGraph, 3, 2).getSize());
    }

    @Test
    public void testFillVirtualEdges()
    {
<<<<<<< HEAD
        EncodingManager encodingManager = new EncodingManager("CAR");
        Graph g = new GraphHopperStorage(new RAMDirectory(), encodingManager, false).create(100);
=======
        g = new GraphHopperStorage(new RAMDirectory(), encodingManager).create(100);
>>>>>>> 816e8094
        initGraph(g);
        g.setNode(3, 0, 1);
        g.edge(1, 3);

        final int baseNode = 1;
        EdgeIterator iter = g.createEdgeExplorer().setBaseNode(baseNode);
        iter.next();
        QueryResult res1 = createLocationResult(2, 1.7, iter, 1, PILLAR);
        QueryGraph queryGraph = new QueryGraph(g)
        {

            @Override
            void fillVirtualEdges( TIntObjectMap<QueryGraph.VirtualEdgeIterator> node2Edge, int towerNode, EdgeExplorer mainExpl )
            {
                super.fillVirtualEdges(node2Edge, towerNode, mainExpl);
                // ignore nodes should include baseNode == 1
                if (towerNode == 3)
                    assertEquals("[3->4]", node2Edge.get(towerNode).toString());
                else if (towerNode == 1)
                    assertEquals("[1->4, 1 1-0]", node2Edge.get(towerNode).toString());
                else
                    throw new IllegalStateException("not allowed " + towerNode);
            }
        };
        queryGraph.lookup(Arrays.asList(res1));
        EdgeIteratorState state = GHUtility.getEdge(queryGraph, 0, 1);
        assertEquals(4, state.fetchWayGeometry(3).size());
        
        // fetch virtual edge and check way geometry
        state = GHUtility.getEdge(queryGraph, 4, 3);
        assertEquals(2, state.fetchWayGeometry(3).size());
    }

    @Test
    public void testMultipleVirtualNodes()
    {
<<<<<<< HEAD
        EncodingManager encodingManager = new EncodingManager("CAR");
        Graph g = new GraphHopperStorage(new RAMDirectory(), encodingManager, false).create(100);
=======
        g = new GraphHopperStorage(new RAMDirectory(), encodingManager).create(100);
>>>>>>> 816e8094
        initGraph(g);

        // snap to edge which has pillar nodes        
        EdgeIterator iter = g.createEdgeExplorer().setBaseNode(1);
        iter.next();
        QueryResult res1 = createLocationResult(2, 1.7, iter, 1, PILLAR);
        QueryGraph queryGraph = new QueryGraph(g);
        queryGraph.lookup(Arrays.asList(res1));
        assertEquals(new GHPoint(1.5, 1.5), res1.getSnappedPoint());
        assertEquals(3, res1.getClosestNode());
        assertEquals(4, getPoints(queryGraph, 0, 3).getSize());
        PointList pl = getPoints(queryGraph, 3, 1);
        assertEquals(3, pl.getSize());
        assertEquals(new GHPoint(1.5, 1.5), pl.toGHPoint(0));
        assertEquals(new GHPoint(1, 2.5), pl.toGHPoint(1));

        EdgeIteratorState edge = GHUtility.getEdge(queryGraph, 3, 1);
        assertNotNull(queryGraph.getEdgeProps(edge.getEdge(), 3));
        assertNotNull(queryGraph.getEdgeProps(edge.getEdge(), 1));

        edge = GHUtility.getEdge(queryGraph, 3, 0);
        assertNotNull(queryGraph.getEdgeProps(edge.getEdge(), 3));
        assertNotNull(queryGraph.getEdgeProps(edge.getEdge(), 0));

        // snap again => new virtual node on same edge!
        iter = g.createEdgeExplorer().setBaseNode(1);
        iter.next();
        res1 = createLocationResult(2, 1.7, iter, 1, PILLAR);
        QueryResult res2 = createLocationResult(1.5, 2, iter, 0, EDGE);
        queryGraph = new QueryGraph(g);
        queryGraph.lookup(Arrays.asList(res1, res2));
        assertEquals(4, res2.getClosestNode());
        assertEquals(new GHPoint(1.300019, 1.899962), res2.getSnappedPoint());
        assertEquals(3, res1.getClosestNode());
        assertEquals(new GHPoint(1.5, 1.5), res1.getSnappedPoint());

        assertEquals(4, getPoints(queryGraph, 3, 0).getSize());
        assertEquals(2, getPoints(queryGraph, 3, 4).getSize());
        assertEquals(3, getPoints(queryGraph, 4, 1).getSize());
        assertNull(GHUtility.getEdge(queryGraph, 4, 0));
        assertNull(GHUtility.getEdge(queryGraph, 3, 1));
    }

    @Test
    public void testOneWay()
    {
<<<<<<< HEAD
        EncodingManager encodingManager = new EncodingManager("CAR");
        Graph g = new GraphHopperStorage(new RAMDirectory(), encodingManager, false).create(100);
        NodeAccess na = g.getNodeAccess();
        na.setNode(0, 0, 0);
        na.setNode(1, 0, 1);
=======
        g = new GraphHopperStorage(new RAMDirectory(), encodingManager).create(100);
        g.setNode(0, 0, 0);
        g.setNode(1, 0, 1);
>>>>>>> 816e8094
        g.edge(0, 1, 10, false);

        EdgeIteratorState edge = GHUtility.getEdge(g, 0, 1);
        QueryResult res1 = createLocationResult(0.1, 0.1, edge, 0, EDGE);
        QueryResult res2 = createLocationResult(0.1, 0.9, edge, 0, EDGE);
        QueryGraph queryGraph = new QueryGraph(g);
        queryGraph.lookup(Arrays.asList(res2, res1));
        assertEquals(2, res1.getClosestNode());
        assertEquals(new GHPoint(0, 0.1), res1.getSnappedPoint());
        assertEquals(3, res2.getClosestNode());
        assertEquals(new GHPoint(0, 0.9), res2.getSnappedPoint());

        assertEquals(2, getPoints(queryGraph, 0, 2).getSize());
        assertEquals(2, getPoints(queryGraph, 2, 3).getSize());
        assertEquals(3, getPoints(queryGraph, 3, 1).getSize());
        assertNull(GHUtility.getEdge(queryGraph, 3, 0));
        assertNull(GHUtility.getEdge(queryGraph, 2, 1));
    }

    @Test
    public void testVirtEdges()
    {
<<<<<<< HEAD
        EncodingManager encodingManager = new EncodingManager("CAR");
        Graph g = new GraphHopperStorage(new RAMDirectory(), encodingManager, false).create(100);
=======
        g = new GraphHopperStorage(new RAMDirectory(), encodingManager).create(100);
>>>>>>> 816e8094
        initGraph(g);

        EdgeIterator iter = g.createEdgeExplorer().setBaseNode(0);
        iter.next();

        QueryGraph.VirtualEdgeIterator vi = new QueryGraph.VirtualEdgeIterator(2);
        vi.add(iter.detach(false));

        assertTrue(vi.next());
    }

    @Test
    public void testLoopStreet_Issue151()
    {
        // do query at x should result in ignoring only the bottom edge 1-3 not the upper one => getNeighbors are 0, 5, 3 and not only 0, 5
        //
        // 0--1--3--4
        //    |  |
        //    x---
        //
<<<<<<< HEAD
        EncodingManager encodingManager = new EncodingManager("CAR");
        Graph g = new GraphHopperStorage(new RAMDirectory(), encodingManager, false).create(100);
=======
        g = new GraphHopperStorage(new RAMDirectory(), encodingManager).create(100);
>>>>>>> 816e8094
        g.edge(0, 1, 10, true);
        g.edge(1, 3, 10, true);
        g.edge(3, 4, 10, true);
        EdgeIteratorState edge = g.edge(1, 3, 20, true).setWayGeometry(Helper.createPointList(-0.001, 0.001, -0.001, 0.002));
        AbstractRoutingAlgorithmTester.updateDistancesFor(g, 0, 0, 0);
        AbstractRoutingAlgorithmTester.updateDistancesFor(g, 1, 0, 0.001);
        AbstractRoutingAlgorithmTester.updateDistancesFor(g, 3, 0, 0.002);
        AbstractRoutingAlgorithmTester.updateDistancesFor(g, 4, 0, 0.003);

        QueryResult qr = new QueryResult(-0.0005, 0.001);
        qr.setClosestEdge(edge);
        qr.setWayIndex(0);
        qr.calcSnappedPoint(new DistanceCalc2D());

        QueryGraph qg = new QueryGraph(g);
        qg.lookup(Arrays.asList(qr));
        EdgeExplorer ee = qg.createEdgeExplorer();

        assertEquals(GHUtility.asSet(0, 5, 3), GHUtility.getNeighbors(ee.setBaseNode(1)));
    }

    @Test
    public void testOneWayLoop_Issue162()
    {
        // do query at x, where edge is oneway
        //
        // |\
        // | x
        // 0<-\
        // |
        // 1
        FlagEncoder carEncoder = encodingManager.getSingle();
        g = new GraphHopperStorage(new RAMDirectory(), encodingManager).create(100);
        g.setNode(0, 0, 0);
        g.setNode(1, 0, -0.001);
        g.edge(0, 1, 10, true);
        // in the case of identical nodes the wayGeometry defines the direction!
        EdgeIteratorState edge = g.edge(0, 0).
                setDistance(100).
                setFlags(carEncoder.setProperties(20, true, false)).
                setWayGeometry(Helper.createPointList(0.001, 0, 0, 0.001));

        QueryResult qr = new QueryResult(0.0011, 0.0009);
        qr.setClosestEdge(edge);
        qr.setWayIndex(1);
        qr.calcSnappedPoint(new DistanceCalc2D());

        QueryGraph qg = new QueryGraph(g);
        qg.lookup(Arrays.asList(qr));
        EdgeExplorer ee = qg.createEdgeExplorer();
        assertTrue(qr.getClosestNode() > 1);
        assertEquals(2, GHUtility.count(ee.setBaseNode(qr.getClosestNode())));
        EdgeIterator iter = ee.setBaseNode(qr.getClosestNode());
        iter.next();
        assertFalse(iter.toString(), carEncoder.isBackward(iter.getFlags()));
        assertTrue(iter.toString(), carEncoder.isForward(iter.getFlags()));

        iter.next();
        assertTrue(iter.toString(), carEncoder.isBackward(iter.getFlags()));
        assertFalse(iter.toString(), carEncoder.isForward(iter.getFlags()));        
    }

    @Test
    public void testEdgesShareOneNode()
    {
<<<<<<< HEAD
        EncodingManager encodingManager = new EncodingManager("CAR");
        Graph g = new GraphHopperStorage(new RAMDirectory(), encodingManager, false).create(100);
=======
        g = new GraphHopperStorage(new RAMDirectory(), encodingManager).create(100);
>>>>>>> 816e8094
        initGraph(g);

        EdgeIteratorState iter = GHUtility.getEdge(g, 0, 2);
        QueryResult res1 = createLocationResult(0.5, 0, iter, 0, EDGE);
        iter = GHUtility.getEdge(g, 1, 0);
        QueryResult res2 = createLocationResult(1.5, 2, iter, 0, EDGE);
        QueryGraph queryGraph = new QueryGraph(g);
        queryGraph.lookup(Arrays.asList(res1, res2));
        assertEquals(new GHPoint(0.5, 0), res1.getSnappedPoint());
        assertEquals(new GHPoint(1.300019, 1.899962), res2.getSnappedPoint());
        assertNotNull(GHUtility.getEdge(queryGraph, 0, 4));
        assertNotNull(GHUtility.getEdge(queryGraph, 0, 3));
    }

    PointList getPoints( Graph g, int base, int adj )
    {
        EdgeIteratorState edge = GHUtility.getEdge(g, base, adj);
        if (edge == null)
            throw new IllegalStateException("edge " + base + "-" + adj + " not found");
        return edge.fetchWayGeometry(3);
    }

    public QueryResult createLocationResult( double lat, double lon,
            EdgeIteratorState edge, int wayIndex, QueryResult.Position pos )
    {
        if (edge == null)
            throw new IllegalStateException("Specify edge != null");
        QueryResult tmp = new QueryResult(lat, lon);
        tmp.setClosestEdge(edge);
        tmp.setWayIndex(wayIndex);
        tmp.setSnappedPosition(pos);
        tmp.calcSnappedPoint(new DistanceCalcEarth());
        return tmp;
    }
}<|MERGE_RESOLUTION|>--- conflicted
+++ resolved
@@ -21,11 +21,8 @@
 import com.graphhopper.routing.util.FlagEncoder;
 import com.graphhopper.storage.Graph;
 import com.graphhopper.storage.GraphHopperStorage;
-<<<<<<< HEAD
 import com.graphhopper.storage.NodeAccess;
-=======
 import com.graphhopper.storage.GraphStorage;
->>>>>>> 816e8094
 import com.graphhopper.storage.RAMDirectory;
 import com.graphhopper.storage.index.QueryResult;
 import static com.graphhopper.storage.index.QueryResult.Position.*;
@@ -33,10 +30,7 @@
 import com.graphhopper.util.shapes.GHPoint;
 import gnu.trove.map.TIntObjectMap;
 import java.util.Arrays;
-<<<<<<< HEAD
-=======
 import org.junit.After;
->>>>>>> 816e8094
 import org.junit.Test;
 import static org.junit.Assert.*;
 import org.junit.Before;
@@ -53,7 +47,7 @@
     @Before
     public void setUp()
     {
-        g = new GraphHopperStorage(new RAMDirectory(), encodingManager).create(100);
+        g = new GraphHopperStorage(new RAMDirectory(), encodingManager, false).create(100);
     }
 
     @After
@@ -80,11 +74,6 @@
     @Test
     public void testOneVirtualNode()
     {
-<<<<<<< HEAD
-        EncodingManager encodingManager = new EncodingManager("CAR");
-        Graph g = new GraphHopperStorage(new RAMDirectory(), encodingManager, false).create(100);
-=======
->>>>>>> 816e8094
         initGraph(g);
         EdgeExplorer expl = g.createEdgeExplorer();
 
@@ -157,14 +146,8 @@
     @Test
     public void testFillVirtualEdges()
     {
-<<<<<<< HEAD
-        EncodingManager encodingManager = new EncodingManager("CAR");
-        Graph g = new GraphHopperStorage(new RAMDirectory(), encodingManager, false).create(100);
-=======
-        g = new GraphHopperStorage(new RAMDirectory(), encodingManager).create(100);
->>>>>>> 816e8094
-        initGraph(g);
-        g.setNode(3, 0, 1);
+        initGraph(g);
+        g.getNodeAccess().setNode(3, 0, 1);
         g.edge(1, 3);
 
         final int baseNode = 1;
@@ -199,12 +182,6 @@
     @Test
     public void testMultipleVirtualNodes()
     {
-<<<<<<< HEAD
-        EncodingManager encodingManager = new EncodingManager("CAR");
-        Graph g = new GraphHopperStorage(new RAMDirectory(), encodingManager, false).create(100);
-=======
-        g = new GraphHopperStorage(new RAMDirectory(), encodingManager).create(100);
->>>>>>> 816e8094
         initGraph(g);
 
         // snap to edge which has pillar nodes        
@@ -251,17 +228,9 @@
     @Test
     public void testOneWay()
     {
-<<<<<<< HEAD
-        EncodingManager encodingManager = new EncodingManager("CAR");
-        Graph g = new GraphHopperStorage(new RAMDirectory(), encodingManager, false).create(100);
         NodeAccess na = g.getNodeAccess();
         na.setNode(0, 0, 0);
         na.setNode(1, 0, 1);
-=======
-        g = new GraphHopperStorage(new RAMDirectory(), encodingManager).create(100);
-        g.setNode(0, 0, 0);
-        g.setNode(1, 0, 1);
->>>>>>> 816e8094
         g.edge(0, 1, 10, false);
 
         EdgeIteratorState edge = GHUtility.getEdge(g, 0, 1);
@@ -284,12 +253,6 @@
     @Test
     public void testVirtEdges()
     {
-<<<<<<< HEAD
-        EncodingManager encodingManager = new EncodingManager("CAR");
-        Graph g = new GraphHopperStorage(new RAMDirectory(), encodingManager, false).create(100);
-=======
-        g = new GraphHopperStorage(new RAMDirectory(), encodingManager).create(100);
->>>>>>> 816e8094
         initGraph(g);
 
         EdgeIterator iter = g.createEdgeExplorer().setBaseNode(0);
@@ -310,12 +273,6 @@
         //    |  |
         //    x---
         //
-<<<<<<< HEAD
-        EncodingManager encodingManager = new EncodingManager("CAR");
-        Graph g = new GraphHopperStorage(new RAMDirectory(), encodingManager, false).create(100);
-=======
-        g = new GraphHopperStorage(new RAMDirectory(), encodingManager).create(100);
->>>>>>> 816e8094
         g.edge(0, 1, 10, true);
         g.edge(1, 3, 10, true);
         g.edge(3, 4, 10, true);
@@ -348,9 +305,9 @@
         // |
         // 1
         FlagEncoder carEncoder = encodingManager.getSingle();
-        g = new GraphHopperStorage(new RAMDirectory(), encodingManager).create(100);
-        g.setNode(0, 0, 0);
-        g.setNode(1, 0, -0.001);
+        NodeAccess na = g.getNodeAccess();
+        na.setNode(0, 0, 0);
+        na.setNode(1, 0, -0.001);
         g.edge(0, 1, 10, true);
         // in the case of identical nodes the wayGeometry defines the direction!
         EdgeIteratorState edge = g.edge(0, 0).
@@ -381,12 +338,6 @@
     @Test
     public void testEdgesShareOneNode()
     {
-<<<<<<< HEAD
-        EncodingManager encodingManager = new EncodingManager("CAR");
-        Graph g = new GraphHopperStorage(new RAMDirectory(), encodingManager, false).create(100);
-=======
-        g = new GraphHopperStorage(new RAMDirectory(), encodingManager).create(100);
->>>>>>> 816e8094
         initGraph(g);
 
         EdgeIteratorState iter = GHUtility.getEdge(g, 0, 2);
